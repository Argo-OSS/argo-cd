package controller

import (
	"context"
	"encoding/json"
	"errors"
	"fmt"
	"reflect"
	"strings"
	goSync "sync"
	"time"

	v1 "k8s.io/api/core/v1"

	"github.com/argoproj/gitops-engine/pkg/diff"
	"github.com/argoproj/gitops-engine/pkg/health"
	"github.com/argoproj/gitops-engine/pkg/sync"
	hookutil "github.com/argoproj/gitops-engine/pkg/sync/hook"
	"github.com/argoproj/gitops-engine/pkg/sync/ignore"
	resourceutil "github.com/argoproj/gitops-engine/pkg/sync/resource"
	"github.com/argoproj/gitops-engine/pkg/sync/syncwaves"
	kubeutil "github.com/argoproj/gitops-engine/pkg/utils/kube"
	log "github.com/sirupsen/logrus"
	metav1 "k8s.io/apimachinery/pkg/apis/meta/v1"
	"k8s.io/apimachinery/pkg/apis/meta/v1/unstructured"
	"k8s.io/apimachinery/pkg/runtime/schema"
	"k8s.io/apimachinery/pkg/types"
	"k8s.io/client-go/tools/cache"

	"github.com/argoproj/argo-cd/v2/common"
	statecache "github.com/argoproj/argo-cd/v2/controller/cache"
	"github.com/argoproj/argo-cd/v2/controller/metrics"
	"github.com/argoproj/argo-cd/v2/pkg/apis/application/v1alpha1"
	appclientset "github.com/argoproj/argo-cd/v2/pkg/client/clientset/versioned"
	"github.com/argoproj/argo-cd/v2/reposerver/apiclient"
	"github.com/argoproj/argo-cd/v2/util/app/path"
	"github.com/argoproj/argo-cd/v2/util/argo"
	argodiff "github.com/argoproj/argo-cd/v2/util/argo/diff"
	"github.com/argoproj/argo-cd/v2/util/argo/normalizers"
	appstatecache "github.com/argoproj/argo-cd/v2/util/cache/appstate"
	"github.com/argoproj/argo-cd/v2/util/db"
	"github.com/argoproj/argo-cd/v2/util/gpg"
	"github.com/argoproj/argo-cd/v2/util/io"
	"github.com/argoproj/argo-cd/v2/util/settings"
	"github.com/argoproj/argo-cd/v2/util/stats"
)

var CompareStateRepoError = errors.New("failed to get repo objects")

type resourceInfoProviderStub struct{}

func (r *resourceInfoProviderStub) IsNamespaced(_ schema.GroupKind) (bool, error) {
	return false, nil
}

type managedResource struct {
	Target          *unstructured.Unstructured
	Live            *unstructured.Unstructured
	Diff            diff.DiffResult
	Group           string
	Version         string
	Kind            string
	Namespace       string
	Name            string
	Hook            bool
	ResourceVersion string
}

// AppStateManager defines methods which allow to compare application spec and actual application state.
type AppStateManager interface {
	CompareAppState(app *v1alpha1.Application, project *v1alpha1.AppProject, revisions []string, sources []v1alpha1.ApplicationSource, noCache bool, noRevisionCache bool, localObjects []string, hasMultipleSources bool, rollback bool) (*comparisonResult, error)
	SyncAppState(app *v1alpha1.Application, state *v1alpha1.OperationState)
<<<<<<< HEAD
	GetRepoObjs(app *v1alpha1.Application, sources []v1alpha1.ApplicationSource, appLabelKey string, revisions []string, noCache, noRevisionCache, verifySignature bool, proj *v1alpha1.AppProject, sendAppName bool) ([]*unstructured.Unstructured, []*apiclient.ManifestResponse, error)
	ResolveDryRevision(repoURL string, revision string) (string, error)
=======
	GetRepoObjs(app *v1alpha1.Application, sources []v1alpha1.ApplicationSource, appLabelKey string, revisions []string, noCache, noRevisionCache, verifySignature bool, proj *v1alpha1.AppProject, rollback bool) ([]*unstructured.Unstructured, []*apiclient.ManifestResponse, error)
>>>>>>> 3e2cfb13
}

// comparisonResult holds the state of an application after the reconciliation
type comparisonResult struct {
	syncStatus           *v1alpha1.SyncStatus
	healthStatus         *v1alpha1.HealthStatus
	resources            []v1alpha1.ResourceStatus
	managedResources     []managedResource
	reconciliationResult sync.ReconciliationResult
	diffConfig           argodiff.DiffConfig
	appSourceType        v1alpha1.ApplicationSourceType
	// appSourceTypes stores the SourceType for each application source under sources field
	appSourceTypes []v1alpha1.ApplicationSourceType
	// timings maps phases of comparison to the duration it took to complete (for statistical purposes)
	timings            map[string]time.Duration
	diffResultList     *diff.DiffResultList
	hasPostDeleteHooks bool
}

func (res *comparisonResult) GetSyncStatus() *v1alpha1.SyncStatus {
	return res.syncStatus
}

func (res *comparisonResult) GetHealthStatus() *v1alpha1.HealthStatus {
	return res.healthStatus
}

// appStateManager allows to compare applications to git
type appStateManager struct {
	metricsServer         *metrics.MetricsServer
	db                    db.ArgoDB
	settingsMgr           *settings.SettingsManager
	appclientset          appclientset.Interface
	projInformer          cache.SharedIndexInformer
	kubectl               kubeutil.Kubectl
	repoClientset         apiclient.Clientset
	liveStateCache        statecache.LiveStateCache
	cache                 *appstatecache.Cache
	namespace             string
	statusRefreshTimeout  time.Duration
	resourceTracking      argo.ResourceTracking
	persistResourceHealth bool
	repoErrorCache        goSync.Map
	repoErrorGracePeriod  time.Duration
	serverSideDiff        bool
	ignoreNormalizerOpts  normalizers.IgnoreNormalizerOpts
}

// GetRepoObjs will generate the manifests for the given application delegating the
// task to the repo-server. It returns the list of generated manifests as unstructured
// objects. It also returns the full response from all calls to the repo server as the
// second argument.
<<<<<<< HEAD
func (m *appStateManager) GetRepoObjs(app *v1alpha1.Application, sources []v1alpha1.ApplicationSource, appLabelKey string, revisions []string, noCache, noRevisionCache, verifySignature bool, proj *v1alpha1.AppProject, sendRuntimeState bool) ([]*unstructured.Unstructured, []*apiclient.ManifestResponse, error) {
=======
func (m *appStateManager) GetRepoObjs(app *v1alpha1.Application, sources []v1alpha1.ApplicationSource, appLabelKey string, revisions []string, noCache, noRevisionCache, verifySignature bool, proj *v1alpha1.AppProject, rollback bool) ([]*unstructured.Unstructured, []*apiclient.ManifestResponse, error) {
>>>>>>> 3e2cfb13
	ts := stats.NewTimingStats()
	helmRepos, err := m.db.ListHelmRepositories(context.Background())
	if err != nil {
		return nil, nil, fmt.Errorf("failed to list Helm repositories: %w", err)
	}
	permittedHelmRepos, err := argo.GetPermittedRepos(proj, helmRepos)
	if err != nil {
		return nil, nil, fmt.Errorf("failed to get permitted Helm repositories for project %q: %w", proj.Name, err)
	}

	ts.AddCheckpoint("repo_ms")
	helmRepositoryCredentials, err := m.db.GetAllHelmRepositoryCredentials(context.Background())
	if err != nil {
		return nil, nil, fmt.Errorf("failed to get Helm credentials: %w", err)
	}
	permittedHelmCredentials, err := argo.GetPermittedReposCredentials(proj, helmRepositoryCredentials)
	if err != nil {
		return nil, nil, fmt.Errorf("failed to get permitted Helm credentials for project %q: %w", proj.Name, err)
	}

	enabledSourceTypes, err := m.settingsMgr.GetEnabledSourceTypes()
	if err != nil {
		return nil, nil, fmt.Errorf("failed to get enabled source types: %w", err)
	}
	ts.AddCheckpoint("plugins_ms")

	kustomizeSettings, err := m.settingsMgr.GetKustomizeSettings()
	if err != nil {
		return nil, nil, fmt.Errorf("failed to get Kustomize settings: %w", err)
	}

	helmOptions, err := m.settingsMgr.GetHelmSettings()
	if err != nil {
		return nil, nil, fmt.Errorf("failed to get Helm settings: %w", err)
	}

	ts.AddCheckpoint("build_options_ms")
	serverVersion, apiResources, err := m.liveStateCache.GetVersionsInfo(app.Spec.Destination.Server)
	if err != nil {
		return nil, nil, fmt.Errorf("failed to get cluster version for cluster %q: %w", app.Spec.Destination.Server, err)
	}
	conn, repoClient, err := m.repoClientset.NewRepoServerClient()
	if err != nil {
		return nil, nil, fmt.Errorf("failed to connect to repo server: %w", err)
	}
	defer io.Close(conn)

	manifestInfos := make([]*apiclient.ManifestResponse, 0)
	targetObjs := make([]*unstructured.Unstructured, 0)

	// Store the map of all sources having ref field into a map for applications with sources field
	// If it's for a rollback process, the refSources[*].targetRevision fields are the desired
	// revisions for the rollback
	refSources, err := argo.GetRefSources(context.Background(), sources, app.Spec.Project, m.db.GetRepository, revisions, rollback)
	if err != nil {
		return nil, nil, fmt.Errorf("failed to get ref sources: %w", err)
	}

	for i, source := range sources {
		if len(revisions) < len(sources) || revisions[i] == "" {
			revisions[i] = source.TargetRevision
		}
		ts.AddCheckpoint("helm_ms")
		repo, err := m.db.GetRepository(context.Background(), source.RepoURL, proj.Name)
		if err != nil {
			return nil, nil, fmt.Errorf("failed to get repo %q: %w", source.RepoURL, err)
		}
		kustomizeOptions, err := kustomizeSettings.GetOptions(source)
		if err != nil {
			return nil, nil, fmt.Errorf("failed to get Kustomize options for source %d of %d: %w", i+1, len(sources), err)
		}

		syncedRevision := app.Status.Sync.Revision
		if app.Spec.HasMultipleSources() {
			if i < len(app.Status.Sync.Revisions) {
				syncedRevision = app.Status.Sync.Revisions[i]
			} else {
				syncedRevision = ""
			}
		}

		appNamespace := app.Spec.Destination.Namespace
		apiVersions := argo.APIResourcesToStrings(apiResources, true)
		if !sendRuntimeState {
			appNamespace = ""
			apiVersions = nil
			serverVersion = ""
		}

		val, ok := app.Annotations[v1alpha1.AnnotationKeyManifestGeneratePaths]
		if !source.IsHelm() && syncedRevision != "" && ok && val != "" {
			// Validate the manifest-generate-path annotation to avoid generating manifests if it has not changed.
			_, err = repoClient.UpdateRevisionForPaths(context.Background(), &apiclient.UpdateRevisionForPathsRequest{
				Repo:               repo,
				Revision:           revisions[i],
				SyncedRevision:     syncedRevision,
				Paths:              path.GetAppRefreshPaths(app),
				AppLabelKey:        appLabelKey,
				AppName:            app.InstanceName(m.namespace),
				Namespace:          appNamespace,
				ApplicationSource:  &source,
				KubeVersion:        serverVersion,
				ApiVersions:        apiVersions,
				TrackingMethod:     string(argo.GetTrackingMethod(m.settingsMgr)),
				RefSources:         refSources,
				HasMultipleSources: app.Spec.HasMultipleSources(),
			})
			if err != nil {
				return nil, nil, fmt.Errorf("failed to compare revisions for source %d of %d: %w", i+1, len(sources), err)
			}
		}

		ts.AddCheckpoint("version_ms")
		log.Debugf("Generating Manifest for source %s revision %s", source, revisions[i])
		manifestInfo, err := repoClient.GenerateManifest(context.Background(), &apiclient.ManifestRequest{
			Repo:               repo,
			Repos:              permittedHelmRepos,
			Revision:           revisions[i],
			NoCache:            noCache,
			NoRevisionCache:    noRevisionCache,
			AppLabelKey:        appLabelKey,
			AppName:            app.InstanceName(m.namespace),
			Namespace:          appNamespace,
			ApplicationSource:  &source,
			KustomizeOptions:   kustomizeOptions,
			KubeVersion:        serverVersion,
			ApiVersions:        apiVersions,
			VerifySignature:    verifySignature,
			HelmRepoCreds:      permittedHelmCredentials,
			TrackingMethod:     string(argo.GetTrackingMethod(m.settingsMgr)),
			EnabledSourceTypes: enabledSourceTypes,
			HelmOptions:        helmOptions,
			HasMultipleSources: app.Spec.HasMultipleSources(),
			RefSources:         refSources,
			ProjectName:        proj.Name,
			ProjectSourceRepos: proj.Spec.SourceRepos,
		})
		if err != nil {
			return nil, nil, fmt.Errorf("failed to generate manifest for source %d of %d: %w", i+1, len(sources), err)
		}

		targetObj, err := unmarshalManifests(manifestInfo.Manifests)
		if err != nil {
			return nil, nil, fmt.Errorf("failed to unmarshal manifests for source %d of %d: %w", i+1, len(sources), err)
		}
		targetObjs = append(targetObjs, targetObj...)
		manifestInfos = append(manifestInfos, manifestInfo)
	}

	ts.AddCheckpoint("unmarshal_ms")
	logCtx := log.WithField("application", app.QualifiedName())
	for k, v := range ts.Timings() {
		logCtx = logCtx.WithField(k, v.Milliseconds())
	}
	logCtx = logCtx.WithField("time_ms", time.Since(ts.StartTime).Milliseconds())
	logCtx.Info("GetRepoObjs stats")
	return targetObjs, manifestInfos, nil
}

func (m *appStateManager) ResolveDryRevision(repoURL string, revision string) (string, error) {
	conn, repoClient, err := m.repoClientset.NewRepoServerClient()
	if err != nil {
		return "", fmt.Errorf("failed to connect to repo server: %w", err)
	}
	defer io.Close(conn)

	repo, err := m.db.GetRepository(context.Background(), repoURL)
	if err != nil {
		return "", fmt.Errorf("failed to get repo %q: %w", repoURL, err)
	}

	// Mock the app. The repo-server only needs to know whether the "chart" field is populated.
	app := &v1alpha1.Application{
		Spec: v1alpha1.ApplicationSpec{
			Source: &v1alpha1.ApplicationSource{
				RepoURL:        repoURL,
				TargetRevision: revision,
			},
		},
	}
	resp, err := repoClient.ResolveRevision(context.Background(), &apiclient.ResolveRevisionRequest{
		Repo:              repo,
		App:               app,
		AmbiguousRevision: revision,
	})
	if err != nil {
		return "", fmt.Errorf("failed to determine whether the dry source has changed: %w", err)
	}
	return resp.Revision, nil
}

func unmarshalManifests(manifests []string) ([]*unstructured.Unstructured, error) {
	targetObjs := make([]*unstructured.Unstructured, 0)
	for _, manifest := range manifests {
		obj, err := v1alpha1.UnmarshalToUnstructured(manifest)
		if err != nil {
			return nil, err
		}
		targetObjs = append(targetObjs, obj)
	}
	return targetObjs, nil
}

func DeduplicateTargetObjects(
	namespace string,
	objs []*unstructured.Unstructured,
	infoProvider kubeutil.ResourceInfoProvider,
) ([]*unstructured.Unstructured, []v1alpha1.ApplicationCondition, error) {
	targetByKey := make(map[kubeutil.ResourceKey][]*unstructured.Unstructured)
	for i := range objs {
		obj := objs[i]
		if obj == nil {
			continue
		}
		isNamespaced := kubeutil.IsNamespacedOrUnknown(infoProvider, obj.GroupVersionKind().GroupKind())
		if !isNamespaced {
			obj.SetNamespace("")
		} else if obj.GetNamespace() == "" {
			obj.SetNamespace(namespace)
		}
		key := kubeutil.GetResourceKey(obj)
		if key.Name == "" && obj.GetGenerateName() != "" {
			key.Name = fmt.Sprintf("%s%d", obj.GetGenerateName(), i)
		}
		targetByKey[key] = append(targetByKey[key], obj)
	}
	conditions := make([]v1alpha1.ApplicationCondition, 0)
	result := make([]*unstructured.Unstructured, 0)
	for key, targets := range targetByKey {
		if len(targets) > 1 {
			now := metav1.Now()
			conditions = append(conditions, v1alpha1.ApplicationCondition{
				Type:               v1alpha1.ApplicationConditionRepeatedResourceWarning,
				Message:            fmt.Sprintf("Resource %s appeared %d times among application resources.", key.String(), len(targets)),
				LastTransitionTime: &now,
			})
		}
		result = append(result, targets[len(targets)-1])
	}

	return result, conditions, nil
}

// getComparisonSettings will return the system level settings related to the
// diff/normalization process.
func (m *appStateManager) getComparisonSettings() (string, map[string]v1alpha1.ResourceOverride, *settings.ResourcesFilter, error) {
	resourceOverrides, err := m.settingsMgr.GetResourceOverrides()
	if err != nil {
		return "", nil, nil, err
	}
	appLabelKey, err := m.settingsMgr.GetAppInstanceLabelKey()
	if err != nil {
		return "", nil, nil, err
	}
	resFilter, err := m.settingsMgr.GetResourcesFilter()
	if err != nil {
		return "", nil, nil, err
	}
	return appLabelKey, resourceOverrides, resFilter, nil
}

// verifyGnuPGSignature verifies the result of a GnuPG operation for a given git
// revision.
func verifyGnuPGSignature(revision string, project *v1alpha1.AppProject, manifestInfo *apiclient.ManifestResponse) []v1alpha1.ApplicationCondition {
	now := metav1.Now()
	conditions := make([]v1alpha1.ApplicationCondition, 0)
	// We need to have some data in the verification result to parse, otherwise there was no signature
	if manifestInfo.VerifyResult != "" {
		verifyResult := gpg.ParseGitCommitVerification(manifestInfo.VerifyResult)
		switch verifyResult.Result {
		case gpg.VerifyResultGood:
			// This is the only case we allow to sync to, but we need to make sure signing key is allowed
			validKey := false
			for _, k := range project.Spec.SignatureKeys {
				if gpg.KeyID(k.KeyID) == gpg.KeyID(verifyResult.KeyID) && gpg.KeyID(k.KeyID) != "" {
					validKey = true
					break
				}
			}
			if !validKey {
				msg := fmt.Sprintf("Found good signature made with %s key %s, but this key is not allowed in AppProject",
					verifyResult.Cipher, verifyResult.KeyID)
				conditions = append(conditions, v1alpha1.ApplicationCondition{Type: v1alpha1.ApplicationConditionComparisonError, Message: msg, LastTransitionTime: &now})
			}
		case gpg.VerifyResultInvalid:
			msg := fmt.Sprintf("Found signature made with %s key %s, but verification result was invalid: '%s'",
				verifyResult.Cipher, verifyResult.KeyID, verifyResult.Message)
			conditions = append(conditions, v1alpha1.ApplicationCondition{Type: v1alpha1.ApplicationConditionComparisonError, Message: msg, LastTransitionTime: &now})
		default:
			msg := fmt.Sprintf("Could not verify commit signature on revision '%s', check logs for more information.", revision)
			conditions = append(conditions, v1alpha1.ApplicationCondition{Type: v1alpha1.ApplicationConditionComparisonError, Message: msg, LastTransitionTime: &now})
		}
	} else {
		msg := fmt.Sprintf("Target revision %s in Git is not signed, but a signature is required", revision)
		conditions = append(conditions, v1alpha1.ApplicationCondition{Type: v1alpha1.ApplicationConditionComparisonError, Message: msg, LastTransitionTime: &now})
	}

	return conditions
}

func isManagedNamespace(ns *unstructured.Unstructured, app *v1alpha1.Application) bool {
	return ns != nil && ns.GetKind() == kubeutil.NamespaceKind && ns.GetName() == app.Spec.Destination.Namespace && app.Spec.SyncPolicy != nil && app.Spec.SyncPolicy.ManagedNamespaceMetadata != nil
}

// CompareAppState compares application git state to the live app state, using the specified
// revision and supplied source. If revision or overrides are empty, then compares against
// revision and overrides in the app spec.
func (m *appStateManager) CompareAppState(app *v1alpha1.Application, project *v1alpha1.AppProject, revisions []string, sources []v1alpha1.ApplicationSource, noCache bool, noRevisionCache bool, localManifests []string, hasMultipleSources bool, rollback bool) (*comparisonResult, error) {
	ts := stats.NewTimingStats()
	appLabelKey, resourceOverrides, resFilter, err := m.getComparisonSettings()

	ts.AddCheckpoint("settings_ms")

	// return unknown comparison result if basic comparison settings cannot be loaded
	if err != nil {
		if hasMultipleSources {
			return &comparisonResult{
				syncStatus: &v1alpha1.SyncStatus{
					ComparedTo: v1alpha1.ComparedTo{Destination: app.Spec.Destination, Sources: sources, IgnoreDifferences: app.Spec.IgnoreDifferences},
					Status:     v1alpha1.SyncStatusCodeUnknown,
					Revisions:  revisions,
				},
				healthStatus: &v1alpha1.HealthStatus{Status: health.HealthStatusUnknown},
			}, nil
		} else {
			return &comparisonResult{
				syncStatus: &v1alpha1.SyncStatus{
					ComparedTo: v1alpha1.ComparedTo{Source: sources[0], Destination: app.Spec.Destination, IgnoreDifferences: app.Spec.IgnoreDifferences},
					Status:     v1alpha1.SyncStatusCodeUnknown,
					Revision:   revisions[0],
				},
				healthStatus: &v1alpha1.HealthStatus{Status: health.HealthStatusUnknown},
			}, nil
		}
	}

	// When signature keys are defined in the project spec, we need to verify the signature on the Git revision
	verifySignature := false
	if project.Spec.SignatureKeys != nil && len(project.Spec.SignatureKeys) > 0 && gpg.IsGPGEnabled() {
		verifySignature = true
	}

	// do best effort loading live and target state to present as much information about app state as possible
	failedToLoadObjs := false
	conditions := make([]v1alpha1.ApplicationCondition, 0)

	logCtx := log.WithField("application", app.QualifiedName())
	logCtx.Infof("Comparing app state (cluster: %s, namespace: %s)", app.Spec.Destination.Server, app.Spec.Destination.Namespace)

	var targetObjs []*unstructured.Unstructured
	now := metav1.Now()

	var manifestInfos []*apiclient.ManifestResponse
	targetNsExists := false

	if len(localManifests) == 0 {
		// If the length of revisions is not same as the length of sources,
		// we take the revisions from the sources directly for all the sources.
		if len(revisions) != len(sources) {
			revisions = make([]string, 0)
			for _, source := range sources {
				revisions = append(revisions, source.TargetRevision)
			}
		}

<<<<<<< HEAD
		targetObjs, manifestInfos, err = m.GetRepoObjs(app, sources, appLabelKey, revisions, noCache, noRevisionCache, verifySignature, project, true)
=======
		targetObjs, manifestInfos, err = m.GetRepoObjs(app, sources, appLabelKey, revisions, noCache, noRevisionCache, verifySignature, project, rollback)
>>>>>>> 3e2cfb13
		if err != nil {
			targetObjs = make([]*unstructured.Unstructured, 0)
			msg := fmt.Sprintf("Failed to load target state: %s", err.Error())
			conditions = append(conditions, v1alpha1.ApplicationCondition{Type: v1alpha1.ApplicationConditionComparisonError, Message: msg, LastTransitionTime: &now})
			if firstSeen, ok := m.repoErrorCache.Load(app.Name); ok {
				if time.Since(firstSeen.(time.Time)) <= m.repoErrorGracePeriod && !noRevisionCache {
					// if first seen is less than grace period and it's not a Level 3 comparison,
					// ignore error and short circuit
					logCtx.Debugf("Ignoring repo error %v, already encountered error in grace period", err.Error())
					return nil, CompareStateRepoError
				}
			} else if !noRevisionCache {
				logCtx.Debugf("Ignoring repo error %v, new occurrence", err.Error())
				m.repoErrorCache.Store(app.Name, time.Now())
				return nil, CompareStateRepoError
			}
			failedToLoadObjs = true
		} else {
			m.repoErrorCache.Delete(app.Name)
		}
	} else {
		// Prevent applying local manifests for now when signature verification is enabled
		// This is also enforced on API level, but as a last resort, we also enforce it here
		if gpg.IsGPGEnabled() && verifySignature {
			msg := "Cannot use local manifests when signature verification is required"
			targetObjs = make([]*unstructured.Unstructured, 0)
			conditions = append(conditions, v1alpha1.ApplicationCondition{Type: v1alpha1.ApplicationConditionComparisonError, Message: msg, LastTransitionTime: &now})
			failedToLoadObjs = true
		} else {
			targetObjs, err = unmarshalManifests(localManifests)
			if err != nil {
				targetObjs = make([]*unstructured.Unstructured, 0)
				msg := fmt.Sprintf("Failed to load local manifests: %s", err.Error())
				conditions = append(conditions, v1alpha1.ApplicationCondition{Type: v1alpha1.ApplicationConditionComparisonError, Message: msg, LastTransitionTime: &now})
				failedToLoadObjs = true
			}
		}
		// empty out manifestInfoMap
		manifestInfos = make([]*apiclient.ManifestResponse, 0)
	}
	ts.AddCheckpoint("git_ms")

	var infoProvider kubeutil.ResourceInfoProvider
	infoProvider, err = m.liveStateCache.GetClusterCache(app.Spec.Destination.Server)
	if err != nil {
		infoProvider = &resourceInfoProviderStub{}
	}
	targetObjs, dedupConditions, err := DeduplicateTargetObjects(app.Spec.Destination.Namespace, targetObjs, infoProvider)
	if err != nil {
		msg := fmt.Sprintf("Failed to deduplicate target state: %s", err.Error())
		conditions = append(conditions, v1alpha1.ApplicationCondition{Type: v1alpha1.ApplicationConditionComparisonError, Message: msg, LastTransitionTime: &now})
	}
	conditions = append(conditions, dedupConditions...)
	for i := len(targetObjs) - 1; i >= 0; i-- {
		targetObj := targetObjs[i]
		gvk := targetObj.GroupVersionKind()
		if resFilter.IsExcludedResource(gvk.Group, gvk.Kind, app.Spec.Destination.Server) {
			targetObjs = append(targetObjs[:i], targetObjs[i+1:]...)
			conditions = append(conditions, v1alpha1.ApplicationCondition{
				Type:               v1alpha1.ApplicationConditionExcludedResourceWarning,
				Message:            fmt.Sprintf("Resource %s/%s %s is excluded in the settings", gvk.Group, gvk.Kind, targetObj.GetName()),
				LastTransitionTime: &now,
			})
		}

		// If we reach this path, this means that a namespace has been both defined in Git, as well in the
		// application's managedNamespaceMetadata. We want to ensure that this manifest is the one being used instead
		// of what is present in managedNamespaceMetadata.
		if isManagedNamespace(targetObj, app) {
			targetNsExists = true
		}
	}
	ts.AddCheckpoint("dedup_ms")

	liveObjByKey, err := m.liveStateCache.GetManagedLiveObjs(app, targetObjs)
	if err != nil {
		liveObjByKey = make(map[kubeutil.ResourceKey]*unstructured.Unstructured)
		msg := fmt.Sprintf("Failed to load live state: %s", err.Error())
		conditions = append(conditions, v1alpha1.ApplicationCondition{Type: v1alpha1.ApplicationConditionComparisonError, Message: msg, LastTransitionTime: &now})
		failedToLoadObjs = true
	}

	logCtx.Debugf("Retrieved live manifests")

	// filter out all resources which are not permitted in the application project
	for k, v := range liveObjByKey {
		permitted, err := project.IsLiveResourcePermitted(v, app.Spec.Destination.Server, app.Spec.Destination.Name, func(project string) ([]*v1alpha1.Cluster, error) {
			clusters, err := m.db.GetProjectClusters(context.TODO(), project)
			if err != nil {
				return nil, fmt.Errorf("failed to get clusters for project %q: %w", project, err)
			}
			return clusters, nil
		})
		if err != nil {
			msg := fmt.Sprintf("Failed to check if live resource %q is permitted in project %q: %s", k.String(), app.Spec.Project, err.Error())
			conditions = append(conditions, v1alpha1.ApplicationCondition{Type: v1alpha1.ApplicationConditionComparisonError, Message: msg, LastTransitionTime: &now})
			failedToLoadObjs = true
			continue
		}

		if !permitted {
			delete(liveObjByKey, k)
		}
	}

	trackingMethod := argo.GetTrackingMethod(m.settingsMgr)

	for _, liveObj := range liveObjByKey {
		if liveObj != nil {
			appInstanceName := m.resourceTracking.GetAppName(liveObj, appLabelKey, trackingMethod)
			if appInstanceName != "" && appInstanceName != app.InstanceName(m.namespace) {
				fqInstanceName := strings.ReplaceAll(appInstanceName, "_", "/")
				conditions = append(conditions, v1alpha1.ApplicationCondition{
					Type:               v1alpha1.ApplicationConditionSharedResourceWarning,
					Message:            fmt.Sprintf("%s/%s is part of applications %s and %s", liveObj.GetKind(), liveObj.GetName(), app.QualifiedName(), fqInstanceName),
					LastTransitionTime: &now,
				})
			}

			// For the case when a namespace is managed with `managedNamespaceMetadata` AND it has resource tracking
			// enabled (e.g. someone manually adds resource tracking labels or annotations), we need to do some
			// bookkeeping in order to prevent the managed namespace from being pruned.
			//
			// Live namespaces which are managed namespaces (i.e. application namespaces which are managed with
			// CreateNamespace=true and has non-nil managedNamespaceMetadata) will (usually) not have a corresponding
			// entry in source control. In order for the namespace not to risk being pruned, we'll need to generate a
			// namespace which we can compare the live namespace with. For that, we'll do the same as is done in
			// gitops-engine, the difference here being that we create a managed namespace which is only used for comparison.
			//
			// targetNsExists == true implies that it already exists as a target, so no need to add the namespace to the
			// targetObjs array.
			if isManagedNamespace(liveObj, app) && !targetNsExists {
				nsSpec := &v1.Namespace{TypeMeta: metav1.TypeMeta{APIVersion: "v1", Kind: kubeutil.NamespaceKind}, ObjectMeta: metav1.ObjectMeta{Name: liveObj.GetName()}}
				managedNs, err := kubeutil.ToUnstructured(nsSpec)
				if err != nil {
					conditions = append(conditions, v1alpha1.ApplicationCondition{Type: v1alpha1.ApplicationConditionComparisonError, Message: err.Error(), LastTransitionTime: &now})
					failedToLoadObjs = true
					continue
				}

				// No need to care about the return value here, we just want the modified managedNs
				_, err = syncNamespace(m.resourceTracking, appLabelKey, trackingMethod, app.Name, app.Spec.SyncPolicy)(managedNs, liveObj)
				if err != nil {
					conditions = append(conditions, v1alpha1.ApplicationCondition{Type: v1alpha1.ApplicationConditionComparisonError, Message: err.Error(), LastTransitionTime: &now})
					failedToLoadObjs = true
				} else {
					targetObjs = append(targetObjs, managedNs)
				}
			}
		}
	}
	hasPostDeleteHooks := false
	for _, obj := range targetObjs {
		if isPostDeleteHook(obj) {
			hasPostDeleteHooks = true
		}
	}

	reconciliation := sync.Reconcile(targetObjs, liveObjByKey, app.Spec.Destination.Namespace, infoProvider)
	ts.AddCheckpoint("live_ms")

	compareOptions, err := m.settingsMgr.GetResourceCompareOptions()
	if err != nil {
		log.Warnf("Could not get compare options from ConfigMap (assuming defaults): %v", err)
		compareOptions = settings.GetDefaultDiffOptions()
	}
	manifestRevisions := make([]string, 0)

	for _, manifestInfo := range manifestInfos {
		manifestRevisions = append(manifestRevisions, manifestInfo.Revision)
	}

	serverSideDiff := m.serverSideDiff ||
		resourceutil.HasAnnotationOption(app, common.AnnotationCompareOptions, "ServerSideDiff=true")

	// This allows turning SSD off for a given app if it is enabled at the
	// controller level
	if resourceutil.HasAnnotationOption(app, common.AnnotationCompareOptions, "ServerSideDiff=false") {
		serverSideDiff = false
	}

	useDiffCache := useDiffCache(noCache, manifestInfos, sources, app, manifestRevisions, m.statusRefreshTimeout, serverSideDiff, logCtx)

	diffConfigBuilder := argodiff.NewDiffConfigBuilder().
		WithDiffSettings(app.Spec.IgnoreDifferences, resourceOverrides, compareOptions.IgnoreAggregatedRoles, m.ignoreNormalizerOpts).
		WithTracking(appLabelKey, string(trackingMethod))

	if useDiffCache {
		diffConfigBuilder.WithCache(m.cache, app.InstanceName(m.namespace))
	} else {
		diffConfigBuilder.WithNoCache()
	}

	if resourceutil.HasAnnotationOption(app, common.AnnotationCompareOptions, "IncludeMutationWebhook=true") {
		diffConfigBuilder.WithIgnoreMutationWebhook(false)
	}

	gvkParser, err := m.getGVKParser(app.Spec.Destination.Server)
	if err != nil {
		conditions = append(conditions, v1alpha1.ApplicationCondition{Type: v1alpha1.ApplicationConditionUnknownError, Message: err.Error(), LastTransitionTime: &now})
	}
	diffConfigBuilder.WithGVKParser(gvkParser)
	diffConfigBuilder.WithManager(common.ArgoCDSSAManager)

	diffConfigBuilder.WithServerSideDiff(serverSideDiff)

	if serverSideDiff {
		resourceOps, cleanup, err := m.getResourceOperations(app.Spec.Destination.Server)
		if err != nil {
			log.Errorf("CompareAppState error getting resource operations: %s", err)
			conditions = append(conditions, v1alpha1.ApplicationCondition{Type: v1alpha1.ApplicationConditionUnknownError, Message: err.Error(), LastTransitionTime: &now})
		}
		defer cleanup()
		diffConfigBuilder.WithServerSideDryRunner(diff.NewK8sServerSideDryRunner(resourceOps))
	}

	// enable structured merge diff if application syncs with server-side apply
	if app.Spec.SyncPolicy != nil && app.Spec.SyncPolicy.SyncOptions.HasOption("ServerSideApply=true") {
		diffConfigBuilder.WithStructuredMergeDiff(true)
	}

	// it is necessary to ignore the error at this point to avoid creating duplicated
	// application conditions as argo.StateDiffs will validate this diffConfig again.
	diffConfig, _ := diffConfigBuilder.Build()

	diffResults, err := argodiff.StateDiffs(reconciliation.Live, reconciliation.Target, diffConfig)
	if err != nil {
		diffResults = &diff.DiffResultList{}
		failedToLoadObjs = true
		msg := fmt.Sprintf("Failed to compare desired state to live state: %s", err.Error())
		conditions = append(conditions, v1alpha1.ApplicationCondition{Type: v1alpha1.ApplicationConditionComparisonError, Message: msg, LastTransitionTime: &now})
	}
	ts.AddCheckpoint("diff_ms")

	syncCode := v1alpha1.SyncStatusCodeSynced
	managedResources := make([]managedResource, len(reconciliation.Target))
	resourceSummaries := make([]v1alpha1.ResourceStatus, len(reconciliation.Target))
	for i, targetObj := range reconciliation.Target {
		liveObj := reconciliation.Live[i]
		obj := liveObj
		if obj == nil {
			obj = targetObj
		}
		if obj == nil {
			continue
		}
		gvk := obj.GroupVersionKind()

		isSelfReferencedObj := m.isSelfReferencedObj(liveObj, targetObj, app.GetName(), appLabelKey, trackingMethod)

		resState := v1alpha1.ResourceStatus{
			Namespace:       obj.GetNamespace(),
			Name:            obj.GetName(),
			Kind:            gvk.Kind,
			Version:         gvk.Version,
			Group:           gvk.Group,
			Hook:            isHook(obj),
			RequiresPruning: targetObj == nil && liveObj != nil && isSelfReferencedObj,
		}
		if targetObj != nil {
			resState.SyncWave = int64(syncwaves.Wave(targetObj))
		}

		var diffResult diff.DiffResult
		if i < len(diffResults.Diffs) {
			diffResult = diffResults.Diffs[i]
		} else {
			diffResult = diff.DiffResult{Modified: false, NormalizedLive: []byte("{}"), PredictedLive: []byte("{}")}
		}

		// For the case when a namespace is managed with `managedNamespaceMetadata` AND it has resource tracking
		// enabled (e.g. someone manually adds resource tracking labels or annotations), we need to do some
		// bookkeeping in order to ensure that it's not considered `OutOfSync` (since it does not exist in source
		// control).
		//
		// This is in addition to the bookkeeping we do (see `isManagedNamespace` and its references) to prevent said
		// namespace from being pruned.
		isManagedNs := isManagedNamespace(targetObj, app) && liveObj == nil

		if resState.Hook || ignore.Ignore(obj) || (targetObj != nil && hookutil.Skip(targetObj)) || !isSelfReferencedObj {
			// For resource hooks, skipped resources or objects that may have
			// been created by another controller with annotations copied from
			// the source object, don't store sync status, and do not affect
			// overall sync status
		} else if !isManagedNs && (diffResult.Modified || targetObj == nil || liveObj == nil) {
			// Set resource state to OutOfSync since one of the following is true:
			// * target and live resource are different
			// * target resource not defined and live resource is extra
			// * target resource present but live resource is missing
			resState.Status = v1alpha1.SyncStatusCodeOutOfSync
			// we ignore the status if the obj needs pruning AND we have the annotation
			needsPruning := targetObj == nil && liveObj != nil
			if !(needsPruning && resourceutil.HasAnnotationOption(obj, common.AnnotationCompareOptions, "IgnoreExtraneous")) {
				syncCode = v1alpha1.SyncStatusCodeOutOfSync
			}
		} else {
			resState.Status = v1alpha1.SyncStatusCodeSynced
		}
		// set unknown status to all resource that are not permitted in the app project
		isNamespaced, err := m.liveStateCache.IsNamespaced(app.Spec.Destination.Server, gvk.GroupKind())
		if !project.IsGroupKindPermitted(gvk.GroupKind(), isNamespaced && err == nil) {
			resState.Status = v1alpha1.SyncStatusCodeUnknown
		}

		if isNamespaced && obj.GetNamespace() == "" {
			conditions = append(conditions, v1alpha1.ApplicationCondition{Type: v1alpha1.ApplicationConditionInvalidSpecError, Message: fmt.Sprintf("Namespace for %s %s is missing.", obj.GetName(), gvk.String()), LastTransitionTime: &now})
		}

		// we can't say anything about the status if we were unable to get the target objects
		if failedToLoadObjs {
			resState.Status = v1alpha1.SyncStatusCodeUnknown
		}

		resourceVersion := ""
		if liveObj != nil {
			resourceVersion = liveObj.GetResourceVersion()
		}
		managedResources[i] = managedResource{
			Name:            resState.Name,
			Namespace:       resState.Namespace,
			Group:           resState.Group,
			Kind:            resState.Kind,
			Version:         resState.Version,
			Live:            liveObj,
			Target:          targetObj,
			Diff:            diffResult,
			Hook:            resState.Hook,
			ResourceVersion: resourceVersion,
		}
		resourceSummaries[i] = resState
	}

	if failedToLoadObjs {
		syncCode = v1alpha1.SyncStatusCodeUnknown
	} else if app.HasChangedManagedNamespaceMetadata() {
		syncCode = v1alpha1.SyncStatusCodeOutOfSync
	}
	var revision string

	if !hasMultipleSources && len(manifestRevisions) > 0 {
		revision = manifestRevisions[0]
	}
	var syncStatus v1alpha1.SyncStatus
	if hasMultipleSources {
		syncStatus = v1alpha1.SyncStatus{
			ComparedTo: v1alpha1.ComparedTo{
				Destination:       app.Spec.Destination,
				Sources:           sources,
				IgnoreDifferences: app.Spec.IgnoreDifferences,
			},
			Status:    syncCode,
			Revisions: manifestRevisions,
		}
	} else {
		syncStatus = v1alpha1.SyncStatus{
			ComparedTo: v1alpha1.ComparedTo{
				Destination:       app.Spec.Destination,
				Source:            app.Spec.GetSource(),
				IgnoreDifferences: app.Spec.IgnoreDifferences,
			},
			Status:   syncCode,
			Revision: revision,
		}
	}

	ts.AddCheckpoint("sync_ms")

	healthStatus, err := setApplicationHealth(managedResources, resourceSummaries, resourceOverrides, app, m.persistResourceHealth)
	if err != nil {
		conditions = append(conditions, v1alpha1.ApplicationCondition{Type: v1alpha1.ApplicationConditionComparisonError, Message: fmt.Sprintf("error setting app health: %s", err.Error()), LastTransitionTime: &now})
	}

	// Git has already performed the signature verification via its GPG interface, and the result is available
	// in the manifest info received from the repository server. We now need to form our opinion about the result
	// and stop processing if we do not agree about the outcome.
	for _, manifestInfo := range manifestInfos {
		if gpg.IsGPGEnabled() && verifySignature && manifestInfo != nil {
			conditions = append(conditions, verifyGnuPGSignature(manifestInfo.Revision, project, manifestInfo)...)
		}
	}

	compRes := comparisonResult{
		syncStatus:           &syncStatus,
		healthStatus:         healthStatus,
		resources:            resourceSummaries,
		managedResources:     managedResources,
		reconciliationResult: reconciliation,
		diffConfig:           diffConfig,
		diffResultList:       diffResults,
		hasPostDeleteHooks:   hasPostDeleteHooks,
	}

	if hasMultipleSources {
		for _, manifestInfo := range manifestInfos {
			compRes.appSourceTypes = append(compRes.appSourceTypes, v1alpha1.ApplicationSourceType(manifestInfo.SourceType))
		}
	} else {
		for _, manifestInfo := range manifestInfos {
			compRes.appSourceType = v1alpha1.ApplicationSourceType(manifestInfo.SourceType)
			break
		}
	}

	app.Status.SetConditions(conditions, map[v1alpha1.ApplicationConditionType]bool{
		v1alpha1.ApplicationConditionComparisonError:         true,
		v1alpha1.ApplicationConditionSharedResourceWarning:   true,
		v1alpha1.ApplicationConditionRepeatedResourceWarning: true,
		v1alpha1.ApplicationConditionExcludedResourceWarning: true,
	})
	ts.AddCheckpoint("health_ms")
	compRes.timings = ts.Timings()
	return &compRes, nil
}

// useDiffCache will determine if the diff should be calculated based
// on the existing live state cache or not.
func useDiffCache(noCache bool, manifestInfos []*apiclient.ManifestResponse, sources []v1alpha1.ApplicationSource, app *v1alpha1.Application, manifestRevisions []string, statusRefreshTimeout time.Duration, serverSideDiff bool, log *log.Entry) bool {
	if noCache {
		log.WithField("useDiffCache", "false").Debug("noCache is true")
		return false
	}
	refreshType, refreshRequested := app.IsRefreshRequested()
	if refreshRequested {
		log.WithField("useDiffCache", "false").Debugf("refresh type %s requested", string(refreshType))
		return false
	}
	// serverSideDiff should still use cache even if status is expired.
	// This is an attempt to avoid hitting k8s API server too frequently during
	// app refresh with serverSideDiff is enabled. If there are negative side
	// effects identified with this approach, the serverSideDiff should be removed
	// from this condition.
	if app.Status.Expired(statusRefreshTimeout) && !serverSideDiff {
		log.WithField("useDiffCache", "false").Debug("app.status.expired")
		return false
	}

	if len(manifestInfos) != len(sources) {
		log.WithField("useDiffCache", "false").Debug("manifestInfos len != sources len")
		return false
	}

	revisionChanged := !reflect.DeepEqual(app.Status.GetRevisions(), manifestRevisions)
	if revisionChanged {
		log.WithField("useDiffCache", "false").Debug("revisionChanged")
		return false
	}

	currentSpec := app.BuildComparedToStatus()
	specChanged := !reflect.DeepEqual(app.Status.Sync.ComparedTo, currentSpec)
	if specChanged {
		log.WithField("useDiffCache", "false").Debug("specChanged")
		return false
	}

	log.WithField("useDiffCache", "true").Debug("using diff cache")
	return true
}

func (m *appStateManager) persistRevisionHistory(
	app *v1alpha1.Application,
	revision string,
	source v1alpha1.ApplicationSource,
	revisions []string,
	sources []v1alpha1.ApplicationSource,
	hasMultipleSources bool,
	startedAt metav1.Time,
	initiatedBy v1alpha1.OperationInitiator,
) error {
	var nextID int64
	if len(app.Status.History) > 0 {
		nextID = app.Status.History.LastRevisionHistory().ID + 1
	}

	if hasMultipleSources {
		app.Status.History = append(app.Status.History, v1alpha1.RevisionHistory{
			DeployedAt:      metav1.NewTime(time.Now().UTC()),
			DeployStartedAt: &startedAt,
			ID:              nextID,
			Sources:         sources,
			Revisions:       revisions,
			InitiatedBy:     initiatedBy,
		})
	} else {
		app.Status.History = append(app.Status.History, v1alpha1.RevisionHistory{
			Revision:        revision,
			DeployedAt:      metav1.NewTime(time.Now().UTC()),
			DeployStartedAt: &startedAt,
			ID:              nextID,
			Source:          source,
			InitiatedBy:     initiatedBy,
		})
	}

	app.Status.History = app.Status.History.Trunc(app.Spec.GetRevisionHistoryLimit())

	patch, err := json.Marshal(map[string]map[string][]v1alpha1.RevisionHistory{
		"status": {
			"history": app.Status.History,
		},
	})
	if err != nil {
		return fmt.Errorf("error marshaling revision history patch: %w", err)
	}
	_, err = m.appclientset.ArgoprojV1alpha1().Applications(app.Namespace).Patch(context.Background(), app.Name, types.MergePatchType, patch, metav1.PatchOptions{})
	return err
}

// NewAppStateManager creates new instance of AppStateManager
func NewAppStateManager(
	db db.ArgoDB,
	appclientset appclientset.Interface,
	repoClientset apiclient.Clientset,
	namespace string,
	kubectl kubeutil.Kubectl,
	settingsMgr *settings.SettingsManager,
	liveStateCache statecache.LiveStateCache,
	projInformer cache.SharedIndexInformer,
	metricsServer *metrics.MetricsServer,
	cache *appstatecache.Cache,
	statusRefreshTimeout time.Duration,
	resourceTracking argo.ResourceTracking,
	persistResourceHealth bool,
	repoErrorGracePeriod time.Duration,
	serverSideDiff bool,
	ignoreNormalizerOpts normalizers.IgnoreNormalizerOpts,
) AppStateManager {
	return &appStateManager{
		liveStateCache:        liveStateCache,
		cache:                 cache,
		db:                    db,
		appclientset:          appclientset,
		kubectl:               kubectl,
		repoClientset:         repoClientset,
		namespace:             namespace,
		settingsMgr:           settingsMgr,
		projInformer:          projInformer,
		metricsServer:         metricsServer,
		statusRefreshTimeout:  statusRefreshTimeout,
		resourceTracking:      resourceTracking,
		persistResourceHealth: persistResourceHealth,
		repoErrorGracePeriod:  repoErrorGracePeriod,
		serverSideDiff:        serverSideDiff,
		ignoreNormalizerOpts:  ignoreNormalizerOpts,
	}
}

// isSelfReferencedObj returns whether the given obj is managed by the application
// according to the values of the tracking id (aka app instance value) annotation.
// It returns true when all of the properties of the tracking id (app name, namespace,
// group and kind) match the properties of the live object, or if the tracking method
// used does not provide the required properties for matching.
// Reference: https://github.com/argoproj/argo-cd/issues/8683
func (m *appStateManager) isSelfReferencedObj(live, config *unstructured.Unstructured, appName, appLabelKey string, trackingMethod v1alpha1.TrackingMethod) bool {
	if live == nil {
		return true
	}

	// If tracking method doesn't contain required metadata for this check,
	// we are not able to determine and just assume the object to be managed.
	if trackingMethod == argo.TrackingMethodLabel {
		return true
	}

	// config != nil is the best-case scenario for constructing an accurate
	// Tracking ID. `config` is the "desired state" (from git/helm/etc.).
	// Using the desired state is important when there is an ApiGroup upgrade.
	// When upgrading, the comparison must be made with the new tracking ID.
	// Example:
	//     live resource annotation will be:
	//        ingress-app:extensions/Ingress:default/some-ingress
	//     when it should be:
	//        ingress-app:networking.k8s.io/Ingress:default/some-ingress
	// More details in: https://github.com/argoproj/argo-cd/pull/11012
	var aiv argo.AppInstanceValue
	if config != nil {
		aiv = argo.UnstructuredToAppInstanceValue(config, appName, "")
		return isSelfReferencedObj(live, aiv)
	}

	// If config is nil then compare the live resource with the value
	// of the annotation. In this case, in order to validate if obj is
	// managed by this application, the values from the annotation have
	// to match the properties from the live object. Cluster scoped objects
	// carry the app's destination namespace in the tracking annotation,
	// but are unique in GVK + name combination.
	appInstance := m.resourceTracking.GetAppInstance(live, appLabelKey, trackingMethod)
	if appInstance != nil {
		return isSelfReferencedObj(live, *appInstance)
	}
	return true
}

// isSelfReferencedObj returns true if the given Tracking ID (`aiv`) matches
// the given object. It returns false when the ID doesn't match. This sometimes
// happens when a tracking label or annotation gets accidentally copied to a
// different resource.
func isSelfReferencedObj(obj *unstructured.Unstructured, aiv argo.AppInstanceValue) bool {
	return (obj.GetNamespace() == aiv.Namespace || obj.GetNamespace() == "") &&
		obj.GetName() == aiv.Name &&
		obj.GetObjectKind().GroupVersionKind().Group == aiv.Group &&
		obj.GetObjectKind().GroupVersionKind().Kind == aiv.Kind
}<|MERGE_RESOLUTION|>--- conflicted
+++ resolved
@@ -70,12 +70,8 @@
 type AppStateManager interface {
 	CompareAppState(app *v1alpha1.Application, project *v1alpha1.AppProject, revisions []string, sources []v1alpha1.ApplicationSource, noCache bool, noRevisionCache bool, localObjects []string, hasMultipleSources bool, rollback bool) (*comparisonResult, error)
 	SyncAppState(app *v1alpha1.Application, state *v1alpha1.OperationState)
-<<<<<<< HEAD
-	GetRepoObjs(app *v1alpha1.Application, sources []v1alpha1.ApplicationSource, appLabelKey string, revisions []string, noCache, noRevisionCache, verifySignature bool, proj *v1alpha1.AppProject, sendAppName bool) ([]*unstructured.Unstructured, []*apiclient.ManifestResponse, error)
+	GetRepoObjs(app *v1alpha1.Application, sources []v1alpha1.ApplicationSource, appLabelKey string, revisions []string, noCache, noRevisionCache, verifySignature bool, proj *v1alpha1.AppProject, rollback bool, sendAppName bool) ([]*unstructured.Unstructured, []*apiclient.ManifestResponse, error)
 	ResolveDryRevision(repoURL string, revision string) (string, error)
-=======
-	GetRepoObjs(app *v1alpha1.Application, sources []v1alpha1.ApplicationSource, appLabelKey string, revisions []string, noCache, noRevisionCache, verifySignature bool, proj *v1alpha1.AppProject, rollback bool) ([]*unstructured.Unstructured, []*apiclient.ManifestResponse, error)
->>>>>>> 3e2cfb13
 }
 
 // comparisonResult holds the state of an application after the reconciliation
@@ -128,11 +124,7 @@
 // task to the repo-server. It returns the list of generated manifests as unstructured
 // objects. It also returns the full response from all calls to the repo server as the
 // second argument.
-<<<<<<< HEAD
-func (m *appStateManager) GetRepoObjs(app *v1alpha1.Application, sources []v1alpha1.ApplicationSource, appLabelKey string, revisions []string, noCache, noRevisionCache, verifySignature bool, proj *v1alpha1.AppProject, sendRuntimeState bool) ([]*unstructured.Unstructured, []*apiclient.ManifestResponse, error) {
-=======
-func (m *appStateManager) GetRepoObjs(app *v1alpha1.Application, sources []v1alpha1.ApplicationSource, appLabelKey string, revisions []string, noCache, noRevisionCache, verifySignature bool, proj *v1alpha1.AppProject, rollback bool) ([]*unstructured.Unstructured, []*apiclient.ManifestResponse, error) {
->>>>>>> 3e2cfb13
+func (m *appStateManager) GetRepoObjs(app *v1alpha1.Application, sources []v1alpha1.ApplicationSource, appLabelKey string, revisions []string, noCache, noRevisionCache, verifySignature bool, proj *v1alpha1.AppProject, rollback bool, sendRuntimeState bool) ([]*unstructured.Unstructured, []*apiclient.ManifestResponse, error) {
 	ts := stats.NewTimingStats()
 	helmRepos, err := m.db.ListHelmRepositories(context.Background())
 	if err != nil {
@@ -299,7 +291,7 @@
 	}
 	defer io.Close(conn)
 
-	repo, err := m.db.GetRepository(context.Background(), repoURL)
+	repo, err := m.db.GetRepository(context.Background(), repoURL, "")
 	if err != nil {
 		return "", fmt.Errorf("failed to get repo %q: %w", repoURL, err)
 	}
@@ -498,11 +490,7 @@
 			}
 		}
 
-<<<<<<< HEAD
-		targetObjs, manifestInfos, err = m.GetRepoObjs(app, sources, appLabelKey, revisions, noCache, noRevisionCache, verifySignature, project, true)
-=======
-		targetObjs, manifestInfos, err = m.GetRepoObjs(app, sources, appLabelKey, revisions, noCache, noRevisionCache, verifySignature, project, rollback)
->>>>>>> 3e2cfb13
+		targetObjs, manifestInfos, err = m.GetRepoObjs(app, sources, appLabelKey, revisions, noCache, noRevisionCache, verifySignature, project, rollback, true)
 		if err != nil {
 			targetObjs = make([]*unstructured.Unstructured, 0)
 			msg := fmt.Sprintf("Failed to load target state: %s", err.Error())
