package controller

import (
	"context"
	"encoding/json"
	goerrors "errors"
	"fmt"
	"math"
	"math/rand"
	"net/http"
	"reflect"
	"runtime/debug"
	"sort"
	"strconv"
	"strings"
	"sync"
	"time"

	clustercache "github.com/argoproj/gitops-engine/pkg/cache"
	"github.com/argoproj/gitops-engine/pkg/diff"
	"github.com/argoproj/gitops-engine/pkg/health"
	synccommon "github.com/argoproj/gitops-engine/pkg/sync/common"
	resourceutil "github.com/argoproj/gitops-engine/pkg/sync/resource"
	"github.com/argoproj/gitops-engine/pkg/utils/kube"
	jsonpatch "github.com/evanphx/json-patch"
	log "github.com/sirupsen/logrus"
	"golang.org/x/sync/semaphore"
	v1 "k8s.io/api/core/v1"
	apierr "k8s.io/apimachinery/pkg/api/errors"
	metav1 "k8s.io/apimachinery/pkg/apis/meta/v1"
	"k8s.io/apimachinery/pkg/apis/meta/v1/unstructured"
	"k8s.io/apimachinery/pkg/labels"
	apiruntime "k8s.io/apimachinery/pkg/runtime"
	"k8s.io/apimachinery/pkg/runtime/schema"
	"k8s.io/apimachinery/pkg/types"
	"k8s.io/apimachinery/pkg/util/runtime"
	"k8s.io/apimachinery/pkg/util/wait"
	"k8s.io/apimachinery/pkg/watch"
	"k8s.io/client-go/informers"
	informerv1 "k8s.io/client-go/informers/apps/v1"
	"k8s.io/client-go/kubernetes"
	"k8s.io/client-go/tools/cache"
	"k8s.io/client-go/util/workqueue"

	commitclient "github.com/argoproj/argo-cd/v2/commitserver/apiclient"

	"github.com/argoproj/argo-cd/v2/common"
	statecache "github.com/argoproj/argo-cd/v2/controller/cache"
	"github.com/argoproj/argo-cd/v2/controller/metrics"
	"github.com/argoproj/argo-cd/v2/controller/sharding"
	"github.com/argoproj/argo-cd/v2/pkg/apis/application"
	appv1 "github.com/argoproj/argo-cd/v2/pkg/apis/application/v1alpha1"
	appclientset "github.com/argoproj/argo-cd/v2/pkg/client/clientset/versioned"
	"github.com/argoproj/argo-cd/v2/pkg/client/informers/externalversions/application/v1alpha1"
	applisters "github.com/argoproj/argo-cd/v2/pkg/client/listers/application/v1alpha1"
	"github.com/argoproj/argo-cd/v2/reposerver/apiclient"
	"github.com/argoproj/argo-cd/v2/util/argo"
	argodiff "github.com/argoproj/argo-cd/v2/util/argo/diff"
	"github.com/argoproj/argo-cd/v2/util/argo/normalizers"
	"github.com/argoproj/argo-cd/v2/util/env"
	"github.com/argoproj/argo-cd/v2/util/stats"

	kubeerrors "k8s.io/apimachinery/pkg/api/errors"

	"github.com/argoproj/argo-cd/v2/pkg/ratelimiter"
	appstatecache "github.com/argoproj/argo-cd/v2/util/cache/appstate"
	"github.com/argoproj/argo-cd/v2/util/db"
	"github.com/argoproj/argo-cd/v2/util/errors"
	"github.com/argoproj/argo-cd/v2/util/glob"
	"github.com/argoproj/argo-cd/v2/util/helm"
	logutils "github.com/argoproj/argo-cd/v2/util/log"
	settings_util "github.com/argoproj/argo-cd/v2/util/settings"
)

const (
	updateOperationStateTimeout             = 1 * time.Second
	defaultDeploymentInformerResyncDuration = 10 * time.Second
	// orphanedIndex contains application which monitor orphaned resources by namespace
	orphanedIndex = "orphaned"
)

type CompareWith int

const (
	// Compare live application state against state defined in latest git revision with no resolved revision caching.
	CompareWithLatestForceResolve CompareWith = 3
	// Compare live application state against state defined in latest git revision.
	CompareWithLatest CompareWith = 2
	// Compare live application state against state defined using revision of most recent comparison.
	CompareWithRecent CompareWith = 1
	// Skip comparison and only refresh application resources tree
	ComparisonWithNothing CompareWith = 0
)

func (a CompareWith) Max(b CompareWith) CompareWith {
	return CompareWith(math.Max(float64(a), float64(b)))
}

func (a CompareWith) Pointer() *CompareWith {
	return &a
}

func getAppLog(app *appv1.Application) *log.Entry {
	return log.WithFields(log.Fields{
		"application":        app.Name,
		"app-namespace":      app.Namespace,
		"app-qualified-name": app.QualifiedName(),
		"project":            app.Spec.Project,
	})
}

// ApplicationController is the controller for application resources.
type ApplicationController struct {
	cache                *appstatecache.Cache
	namespace            string
	kubeClientset        kubernetes.Interface
	kubectl              kube.Kubectl
	applicationClientset appclientset.Interface
	auditLogger          *argo.AuditLogger
	// queue contains app namespace/name
	appRefreshQueue workqueue.RateLimitingInterface
	// queue contains app namespace/name/comparisonType and used to request app refresh with the predefined comparison type
	appComparisonTypeRefreshQueue workqueue.RateLimitingInterface
	appOperationQueue             workqueue.RateLimitingInterface
	projectRefreshQueue           workqueue.RateLimitingInterface
	hydrationQueue                workqueue.RateLimitingInterface
	appInformer                   cache.SharedIndexInformer
	appLister                     applisters.ApplicationLister
	projInformer                  cache.SharedIndexInformer
	appStateManager               AppStateManager
	stateCache                    statecache.LiveStateCache
	statusRefreshTimeout          time.Duration
	statusHardRefreshTimeout      time.Duration
	statusRefreshJitter           time.Duration
	selfHealTimeout               time.Duration
	repoClientset                 apiclient.Clientset
	commitClientset               commitclient.Clientset
	db                            db.ArgoDB
	settingsMgr                   *settings_util.SettingsManager
	refreshRequestedApps          map[string]CompareWith
	refreshRequestedAppsMutex     *sync.Mutex
	metricsServer                 *metrics.MetricsServer
	kubectlSemaphore              *semaphore.Weighted
	clusterSharding               sharding.ClusterShardingCache
	projByNameCache               sync.Map
	applicationNamespaces         []string
	ignoreNormalizerOpts          normalizers.IgnoreNormalizerOpts

	// dynamicClusterDistributionEnabled if disabled deploymentInformer is never initialized
	dynamicClusterDistributionEnabled bool
	deploymentInformer                informerv1.DeploymentInformer
}

// NewApplicationController creates new instance of ApplicationController.
func NewApplicationController(
	namespace string,
	settingsMgr *settings_util.SettingsManager,
	kubeClientset kubernetes.Interface,
	applicationClientset appclientset.Interface,
	repoClientset apiclient.Clientset,
	commitClientset commitclient.Clientset,
	argoCache *appstatecache.Cache,
	kubectl kube.Kubectl,
	appResyncPeriod time.Duration,
	appHardResyncPeriod time.Duration,
	appResyncJitter time.Duration,
	selfHealTimeout time.Duration,
	repoErrorGracePeriod time.Duration,
	metricsPort int,
	metricsCacheExpiration time.Duration,
	metricsApplicationLabels []string,
	kubectlParallelismLimit int64,
	persistResourceHealth bool,
	clusterSharding sharding.ClusterShardingCache,
	applicationNamespaces []string,
	rateLimiterConfig *ratelimiter.AppControllerRateLimiterConfig,
	serverSideDiff bool,
	dynamicClusterDistributionEnabled bool,
	ignoreNormalizerOpts normalizers.IgnoreNormalizerOpts,
) (*ApplicationController, error) {
	log.Infof("appResyncPeriod=%v, appHardResyncPeriod=%v, appResyncJitter=%v", appResyncPeriod, appHardResyncPeriod, appResyncJitter)
	db := db.NewDB(namespace, settingsMgr, kubeClientset)
	if rateLimiterConfig == nil {
		rateLimiterConfig = ratelimiter.GetDefaultAppRateLimiterConfig()
		log.Info("Using default workqueue rate limiter config")
	}
	ctrl := ApplicationController{
		cache:                             argoCache,
		namespace:                         namespace,
		kubeClientset:                     kubeClientset,
		kubectl:                           kubectl,
		applicationClientset:              applicationClientset,
		repoClientset:                     repoClientset,
<<<<<<< HEAD
		commitClientset:                   commitClientset,
		appRefreshQueue:                   workqueue.NewNamedRateLimitingQueue(ratelimiter.NewCustomAppControllerRateLimiter(rateLimiterConfig), "app_reconciliation_queue"),
		appOperationQueue:                 workqueue.NewNamedRateLimitingQueue(ratelimiter.NewCustomAppControllerRateLimiter(rateLimiterConfig), "app_operation_processing_queue"),
		projectRefreshQueue:               workqueue.NewNamedRateLimitingQueue(ratelimiter.NewCustomAppControllerRateLimiter(rateLimiterConfig), "project_reconciliation_queue"),
=======
		appRefreshQueue:                   workqueue.NewRateLimitingQueueWithConfig(ratelimiter.NewCustomAppControllerRateLimiter(rateLimiterConfig), workqueue.RateLimitingQueueConfig{Name: "app_reconciliation_queue"}),
		appOperationQueue:                 workqueue.NewRateLimitingQueueWithConfig(ratelimiter.NewCustomAppControllerRateLimiter(rateLimiterConfig), workqueue.RateLimitingQueueConfig{Name: "app_operation_processing_queue"}),
		projectRefreshQueue:               workqueue.NewRateLimitingQueueWithConfig(ratelimiter.NewCustomAppControllerRateLimiter(rateLimiterConfig), workqueue.RateLimitingQueueConfig{Name: "project_reconciliation_queue"}),
>>>>>>> 64b76f2f
		appComparisonTypeRefreshQueue:     workqueue.NewRateLimitingQueue(ratelimiter.NewCustomAppControllerRateLimiter(rateLimiterConfig)),
		hydrationQueue:                    workqueue.NewNamedRateLimitingQueue(ratelimiter.NewCustomAppControllerRateLimiter(rateLimiterConfig), "manifest_hydration_queue"),
		db:                                db,
		statusRefreshTimeout:              appResyncPeriod,
		statusHardRefreshTimeout:          appHardResyncPeriod,
		statusRefreshJitter:               appResyncJitter,
		refreshRequestedApps:              make(map[string]CompareWith),
		refreshRequestedAppsMutex:         &sync.Mutex{},
		auditLogger:                       argo.NewAuditLogger(namespace, kubeClientset, common.ApplicationController),
		settingsMgr:                       settingsMgr,
		selfHealTimeout:                   selfHealTimeout,
		clusterSharding:                   clusterSharding,
		projByNameCache:                   sync.Map{},
		applicationNamespaces:             applicationNamespaces,
		dynamicClusterDistributionEnabled: dynamicClusterDistributionEnabled,
		ignoreNormalizerOpts:              ignoreNormalizerOpts,
	}
	if kubectlParallelismLimit > 0 {
		ctrl.kubectlSemaphore = semaphore.NewWeighted(kubectlParallelismLimit)
	}
	kubectl.SetOnKubectlRun(ctrl.onKubectlRun)
	appInformer, appLister := ctrl.newApplicationInformerAndLister()
	indexers := cache.Indexers{cache.NamespaceIndex: cache.MetaNamespaceIndexFunc}
	projInformer := v1alpha1.NewAppProjectInformer(applicationClientset, namespace, appResyncPeriod, indexers)
	var err error
	_, err = projInformer.AddEventHandler(cache.ResourceEventHandlerFuncs{
		AddFunc: func(obj interface{}) {
			if key, err := cache.MetaNamespaceKeyFunc(obj); err == nil {
				ctrl.projectRefreshQueue.AddRateLimited(key)
				if projMeta, ok := obj.(metav1.Object); ok {
					ctrl.InvalidateProjectsCache(projMeta.GetName())
				}
			}
		},
		UpdateFunc: func(old, new interface{}) {
			if key, err := cache.MetaNamespaceKeyFunc(new); err == nil {
				ctrl.projectRefreshQueue.AddRateLimited(key)
				if projMeta, ok := new.(metav1.Object); ok {
					ctrl.InvalidateProjectsCache(projMeta.GetName())
				}
			}
		},
		DeleteFunc: func(obj interface{}) {
			if key, err := cache.DeletionHandlingMetaNamespaceKeyFunc(obj); err == nil {
				// immediately push to queue for deletes
				ctrl.projectRefreshQueue.Add(key)
				if projMeta, ok := obj.(metav1.Object); ok {
					ctrl.InvalidateProjectsCache(projMeta.GetName())
				}
			}
		},
	})
	if err != nil {
		return nil, err
	}

	factory := informers.NewSharedInformerFactoryWithOptions(ctrl.kubeClientset, defaultDeploymentInformerResyncDuration, informers.WithNamespace(settingsMgr.GetNamespace()))

	var deploymentInformer informerv1.DeploymentInformer

	// only initialize deployment informer if dynamic distribution is enabled
	if dynamicClusterDistributionEnabled {
		deploymentInformer = factory.Apps().V1().Deployments()
	}

	readinessHealthCheck := func(r *http.Request) error {
		if dynamicClusterDistributionEnabled {
			applicationControllerName := env.StringFromEnv(common.EnvAppControllerName, common.DefaultApplicationControllerName)
			appControllerDeployment, err := deploymentInformer.Lister().Deployments(settingsMgr.GetNamespace()).Get(applicationControllerName)
			if err != nil {
				if kubeerrors.IsNotFound(err) {
					appControllerDeployment = nil
				} else {
					return fmt.Errorf("error retrieving Application Controller Deployment: %w", err)
				}
			}
			if appControllerDeployment != nil {
				if appControllerDeployment.Spec.Replicas != nil && int(*appControllerDeployment.Spec.Replicas) <= 0 {
					return fmt.Errorf("application controller deployment replicas is not set or is less than 0, replicas: %d", appControllerDeployment.Spec.Replicas)
				}
				shard := env.ParseNumFromEnv(common.EnvControllerShard, -1, -math.MaxInt32, math.MaxInt32)
				if _, err := sharding.GetOrUpdateShardFromConfigMap(kubeClientset.(*kubernetes.Clientset), settingsMgr, int(*appControllerDeployment.Spec.Replicas), shard); err != nil {
					return fmt.Errorf("error while updating the heartbeat for to the Shard Mapping ConfigMap: %w", err)
				}
			}
		}
		return nil
	}

	metricsAddr := fmt.Sprintf("0.0.0.0:%d", metricsPort)

	ctrl.metricsServer, err = metrics.NewMetricsServer(metricsAddr, appLister, ctrl.canProcessApp, readinessHealthCheck, metricsApplicationLabels)
	if err != nil {
		return nil, err
	}
	if metricsCacheExpiration.Seconds() != 0 {
		err = ctrl.metricsServer.SetExpiration(metricsCacheExpiration)
		if err != nil {
			return nil, err
		}
	}
	stateCache := statecache.NewLiveStateCache(db, appInformer, ctrl.settingsMgr, kubectl, ctrl.metricsServer, ctrl.handleObjectUpdated, clusterSharding, argo.NewResourceTracking())
	appStateManager := NewAppStateManager(db, applicationClientset, repoClientset, namespace, kubectl, ctrl.settingsMgr, stateCache, projInformer, ctrl.metricsServer, argoCache, ctrl.statusRefreshTimeout, argo.NewResourceTracking(), persistResourceHealth, repoErrorGracePeriod, serverSideDiff, ignoreNormalizerOpts)
	ctrl.appInformer = appInformer
	ctrl.appLister = appLister
	ctrl.projInformer = projInformer
	ctrl.deploymentInformer = deploymentInformer
	ctrl.appStateManager = appStateManager
	ctrl.stateCache = stateCache

	return &ctrl, nil
}

func (ctrl *ApplicationController) InvalidateProjectsCache(names ...string) {
	if len(names) > 0 {
		for _, name := range names {
			ctrl.projByNameCache.Delete(name)
		}
	} else if ctrl != nil {
		ctrl.projByNameCache.Range(func(key, _ interface{}) bool {
			ctrl.projByNameCache.Delete(key)
			return true
		})
	}
}

func (ctrl *ApplicationController) GetMetricsServer() *metrics.MetricsServer {
	return ctrl.metricsServer
}

func (ctrl *ApplicationController) onKubectlRun(command string) (kube.CleanupFunc, error) {
	ctrl.metricsServer.IncKubectlExec(command)
	if ctrl.kubectlSemaphore != nil {
		if err := ctrl.kubectlSemaphore.Acquire(context.Background(), 1); err != nil {
			return nil, err
		}
		ctrl.metricsServer.IncKubectlExecPending(command)
	}
	return func() {
		if ctrl.kubectlSemaphore != nil {
			ctrl.kubectlSemaphore.Release(1)
			ctrl.metricsServer.DecKubectlExecPending(command)
		}
	}, nil
}

func isSelfReferencedApp(app *appv1.Application, ref v1.ObjectReference) bool {
	gvk := ref.GroupVersionKind()
	return ref.UID == app.UID &&
		ref.Name == app.Name &&
		ref.Namespace == app.Namespace &&
		gvk.Group == application.Group &&
		gvk.Kind == application.ApplicationKind
}

func (ctrl *ApplicationController) newAppProjCache(name string) *appProjCache {
	return &appProjCache{name: name, ctrl: ctrl}
}

type appProjCache struct {
	name string
	ctrl *ApplicationController

	lock    sync.Mutex
	appProj *appv1.AppProject
}

// GetAppProject gets an AppProject from the cache. If the AppProject is not
// yet cached, retrieves the AppProject from the K8s control plane and stores
// in the cache.
func (projCache *appProjCache) GetAppProject(ctx context.Context) (*appv1.AppProject, error) {
	projCache.lock.Lock()
	defer projCache.lock.Unlock()
	if projCache.appProj != nil {
		return projCache.appProj, nil
	}
	proj, err := argo.GetAppProjectByName(projCache.name, applisters.NewAppProjectLister(projCache.ctrl.projInformer.GetIndexer()), projCache.ctrl.namespace, projCache.ctrl.settingsMgr, projCache.ctrl.db, ctx)
	if err != nil {
		return nil, err
	}
	projCache.appProj = proj
	return projCache.appProj, nil
}

// getAppProj gets the AppProject for the given Application app.
func (ctrl *ApplicationController) getAppProj(app *appv1.Application) (*appv1.AppProject, error) {
	projCache, _ := ctrl.projByNameCache.LoadOrStore(app.Spec.GetProject(), ctrl.newAppProjCache(app.Spec.GetProject()))
	proj, err := projCache.(*appProjCache).GetAppProject(context.TODO())
	if err != nil {
		if apierr.IsNotFound(err) {
			return nil, err
		} else {
			return nil, fmt.Errorf("could not retrieve AppProject '%s' from cache: %w", app.Spec.Project, err)
		}
	}
	if !proj.IsAppNamespacePermitted(app, ctrl.namespace) {
		return nil, argo.ErrProjectNotPermitted(app.GetName(), app.GetNamespace(), proj.GetName())
	}
	return proj, nil
}

func (ctrl *ApplicationController) handleObjectUpdated(managedByApp map[string]bool, ref v1.ObjectReference) {
	// if namespaced resource is not managed by any app it might be orphaned resource of some other apps
	if len(managedByApp) == 0 && ref.Namespace != "" {
		// retrieve applications which monitor orphaned resources in the same namespace and refresh them unless resource is denied in app project
		if objs, err := ctrl.appInformer.GetIndexer().ByIndex(orphanedIndex, ref.Namespace); err == nil {
			for i := range objs {
				app, ok := objs[i].(*appv1.Application)
				if !ok {
					continue
				}

				managedByApp[app.InstanceName(ctrl.namespace)] = true
			}
		}
	}
	for appName, isManagedResource := range managedByApp {
		// The appName is given as <namespace>_<name>, but the indexer needs it
		// format <namespace>/<name>
		appKey := ctrl.toAppKey(appName)
		obj, exists, err := ctrl.appInformer.GetIndexer().GetByKey(appKey)
		app, ok := obj.(*appv1.Application)
		if exists && err == nil && ok && isSelfReferencedApp(app, ref) {
			// Don't force refresh app if related resource is application itself. This prevents infinite reconciliation loop.
			continue
		}

		if !ctrl.canProcessApp(obj) {
			// Don't force refresh app if app belongs to a different controller shard or is outside the allowed namespaces.
			continue
		}

		logCtx := getAppLog(app)
		// Enforce application's permission for the source namespace
		_, err = ctrl.getAppProj(app)
		if err != nil {
			logCtx.Errorf("Unable to determine project for app '%s': %v", app.QualifiedName(), err)
			continue
		}

		level := ComparisonWithNothing
		if isManagedResource {
			level = CompareWithRecent
		}

		namespace := ref.Namespace
		if ref.Namespace == "" {
			namespace = "(cluster-scoped)"
		}
		logCtx.WithFields(log.Fields{
			"comparison-level": level,
			"namespace":        namespace,
			"name":             ref.Name,
			"api-version":      ref.APIVersion,
			"kind":             ref.Kind,
			"server":           app.Spec.Destination.Server,
			"cluster-name":     app.Spec.Destination.Name,
		}).Debug("Requesting app refresh caused by object update")

		ctrl.requestAppRefresh(app.QualifiedName(), &level, nil)
	}
}

// setAppManagedResources will build a list of ResourceDiff based on the provided comparisonResult
// and persist app resources related data in the cache. Will return the persisted ApplicationTree.
func (ctrl *ApplicationController) setAppManagedResources(a *appv1.Application, comparisonResult *comparisonResult) (*appv1.ApplicationTree, error) {
	ts := stats.NewTimingStats()
	defer func() {
		logCtx := getAppLog(a)
		for k, v := range ts.Timings() {
			logCtx = logCtx.WithField(k, v.Milliseconds())
		}
		logCtx = logCtx.WithField("time_ms", time.Since(ts.StartTime).Milliseconds())
		logCtx.Debug("Finished setting app managed resources")
	}()
	managedResources, err := ctrl.hideSecretData(a, comparisonResult)
	ts.AddCheckpoint("hide_secret_data_ms")
	if err != nil {
		return nil, fmt.Errorf("error getting managed resources: %w", err)
	}
	tree, err := ctrl.getResourceTree(a, managedResources)
	ts.AddCheckpoint("get_resource_tree_ms")
	if err != nil {
		return nil, fmt.Errorf("error getting resource tree: %w", err)
	}
	err = ctrl.cache.SetAppResourcesTree(a.InstanceName(ctrl.namespace), tree)
	ts.AddCheckpoint("set_app_resources_tree_ms")
	if err != nil {
		return nil, fmt.Errorf("error setting app resource tree: %w", err)
	}
	err = ctrl.cache.SetAppManagedResources(a.InstanceName(ctrl.namespace), managedResources)
	ts.AddCheckpoint("set_app_managed_resources_ms")
	if err != nil {
		return nil, fmt.Errorf("error setting app managed resources: %w", err)
	}
	return tree, nil
}

// returns true of given resources exist in the namespace by default and not managed by the user
func isKnownOrphanedResourceExclusion(key kube.ResourceKey, proj *appv1.AppProject) bool {
	if key.Namespace == "default" && key.Group == "" && key.Kind == kube.ServiceKind && key.Name == "kubernetes" {
		return true
	}
	if key.Group == "" && key.Kind == kube.ServiceAccountKind && key.Name == "default" {
		return true
	}
	if key.Group == "" && key.Kind == "ConfigMap" && key.Name == "kube-root-ca.crt" {
		return true
	}
	list := proj.Spec.OrphanedResources.Ignore
	for _, item := range list {
		if item.Kind == "" || glob.Match(item.Kind, key.Kind) {
			if glob.Match(item.Group, key.Group) {
				if item.Name == "" || glob.Match(item.Name, key.Name) {
					return true
				}
			}
		}
	}
	return false
}

func (ctrl *ApplicationController) getResourceTree(a *appv1.Application, managedResources []*appv1.ResourceDiff) (*appv1.ApplicationTree, error) {
	ts := stats.NewTimingStats()
	defer func() {
		logCtx := getAppLog(a)
		for k, v := range ts.Timings() {
			logCtx = logCtx.WithField(k, v.Milliseconds())
		}
		logCtx = logCtx.WithField("time_ms", time.Since(ts.StartTime).Milliseconds())
		logCtx.Debug("Finished getting resource tree")
	}()
	nodes := make([]appv1.ResourceNode, 0)
	proj, err := ctrl.getAppProj(a)
	ts.AddCheckpoint("get_app_proj_ms")
	if err != nil {
		return nil, fmt.Errorf("failed to get project: %w", err)
	}

	orphanedNodesMap := make(map[kube.ResourceKey]appv1.ResourceNode)
	warnOrphaned := true
	if proj.Spec.OrphanedResources != nil {
		orphanedNodesMap, err = ctrl.stateCache.GetNamespaceTopLevelResources(a.Spec.Destination.Server, a.Spec.Destination.Namespace)
		if err != nil {
			return nil, fmt.Errorf("failed to get namespace top-level resources: %w", err)
		}
		warnOrphaned = proj.Spec.OrphanedResources.IsWarn()
	}
	ts.AddCheckpoint("get_orphaned_resources_ms")
	managedResourcesKeys := make([]kube.ResourceKey, 0)
	for i := range managedResources {
		managedResource := managedResources[i]
		delete(orphanedNodesMap, kube.NewResourceKey(managedResource.Group, managedResource.Kind, managedResource.Namespace, managedResource.Name))
		live := &unstructured.Unstructured{}
		err := json.Unmarshal([]byte(managedResource.LiveState), &live)
		if err != nil {
			return nil, fmt.Errorf("failed to unmarshal live state of managed resources: %w", err)
		}

		if live == nil {
			target := &unstructured.Unstructured{}
			err = json.Unmarshal([]byte(managedResource.TargetState), &target)
			if err != nil {
				return nil, fmt.Errorf("failed to unmarshal target state of managed resources: %w", err)
			}
			nodes = append(nodes, appv1.ResourceNode{
				ResourceRef: appv1.ResourceRef{
					Version:   target.GroupVersionKind().Version,
					Name:      managedResource.Name,
					Kind:      managedResource.Kind,
					Group:     managedResource.Group,
					Namespace: managedResource.Namespace,
				},
			})
		} else {
			managedResourcesKeys = append(managedResourcesKeys, kube.GetResourceKey(live))
		}
	}
	err = ctrl.stateCache.IterateHierarchyV2(a.Spec.Destination.Server, managedResourcesKeys, func(child appv1.ResourceNode, appName string) bool {
		permitted, _ := proj.IsResourcePermitted(schema.GroupKind{Group: child.ResourceRef.Group, Kind: child.ResourceRef.Kind}, child.Namespace, a.Spec.Destination, func(project string) ([]*appv1.Cluster, error) {
			clusters, err := ctrl.db.GetProjectClusters(context.TODO(), project)
			if err != nil {
				return nil, fmt.Errorf("failed to get project clusters: %w", err)
			}
			return clusters, nil
		})
		if !permitted {
			return false
		}
		nodes = append(nodes, child)
		return true
	})
	if err != nil {
		return nil, fmt.Errorf("failed to iterate resource hierarchy v2: %w", err)
	}
	ts.AddCheckpoint("process_managed_resources_ms")
	orphanedNodes := make([]appv1.ResourceNode, 0)
	orphanedNodesKeys := make([]kube.ResourceKey, 0)
	for k := range orphanedNodesMap {
		if k.Namespace != "" && proj.IsGroupKindPermitted(k.GroupKind(), true) && !isKnownOrphanedResourceExclusion(k, proj) {
			orphanedNodesKeys = append(orphanedNodesKeys, k)
		}
	}
	err = ctrl.stateCache.IterateHierarchyV2(a.Spec.Destination.Server, orphanedNodesKeys, func(child appv1.ResourceNode, appName string) bool {
		belongToAnotherApp := false
		if appName != "" {
			appKey := ctrl.toAppKey(appName)
			if _, exists, err := ctrl.appInformer.GetIndexer().GetByKey(appKey); exists && err == nil {
				belongToAnotherApp = true
			}
		}

		if belongToAnotherApp {
			return false
		}

		permitted, _ := proj.IsResourcePermitted(schema.GroupKind{Group: child.ResourceRef.Group, Kind: child.ResourceRef.Kind}, child.Namespace, a.Spec.Destination, func(project string) ([]*appv1.Cluster, error) {
			return ctrl.db.GetProjectClusters(context.TODO(), project)
		})

		if !permitted {
			return false
		}
		orphanedNodes = append(orphanedNodes, child)
		return true
	})
	if err != nil {
		return nil, err
	}

	var conditions []appv1.ApplicationCondition
	if len(orphanedNodes) > 0 && warnOrphaned {
		conditions = []appv1.ApplicationCondition{{
			Type:    appv1.ApplicationConditionOrphanedResourceWarning,
			Message: fmt.Sprintf("Application has %d orphaned resources", len(orphanedNodes)),
		}}
	}
	a.Status.SetConditions(conditions, map[appv1.ApplicationConditionType]bool{appv1.ApplicationConditionOrphanedResourceWarning: true})
	sort.Slice(orphanedNodes, func(i, j int) bool {
		return orphanedNodes[i].ResourceRef.String() < orphanedNodes[j].ResourceRef.String()
	})
	ts.AddCheckpoint("process_orphaned_resources_ms")

	hosts, err := ctrl.getAppHosts(a, nodes)
	if err != nil {
		return nil, fmt.Errorf("failed to get app hosts: %w", err)
	}
	ts.AddCheckpoint("get_app_hosts_ms")
	return &appv1.ApplicationTree{Nodes: nodes, OrphanedNodes: orphanedNodes, Hosts: hosts}, nil
}

func (ctrl *ApplicationController) getAppHosts(a *appv1.Application, appNodes []appv1.ResourceNode) ([]appv1.HostInfo, error) {
	ts := stats.NewTimingStats()
	defer func() {
		logCtx := getAppLog(a)
		for k, v := range ts.Timings() {
			logCtx = logCtx.WithField(k, v.Milliseconds())
		}
		logCtx = logCtx.WithField("time_ms", time.Since(ts.StartTime).Milliseconds())
		logCtx.Debug("Finished getting app hosts")
	}()
	supportedResourceNames := map[v1.ResourceName]bool{
		v1.ResourceCPU:     true,
		v1.ResourceStorage: true,
		v1.ResourceMemory:  true,
	}
	appPods := map[kube.ResourceKey]bool{}
	for _, node := range appNodes {
		if node.Group == "" && node.Kind == kube.PodKind {
			appPods[kube.NewResourceKey(node.Group, node.Kind, node.Namespace, node.Name)] = true
		}
	}

	allNodesInfo := map[string]statecache.NodeInfo{}
	allPodsByNode := map[string][]statecache.PodInfo{}
	appPodsByNode := map[string][]statecache.PodInfo{}
	err := ctrl.stateCache.IterateResources(a.Spec.Destination.Server, func(res *clustercache.Resource, info *statecache.ResourceInfo) {
		key := res.ResourceKey()

		switch {
		case info.NodeInfo != nil && key.Group == "" && key.Kind == "Node":
			allNodesInfo[key.Name] = *info.NodeInfo
		case info.PodInfo != nil && key.Group == "" && key.Kind == kube.PodKind:
			if appPods[key] {
				appPodsByNode[info.PodInfo.NodeName] = append(appPodsByNode[info.PodInfo.NodeName], *info.PodInfo)
			} else {
				allPodsByNode[info.PodInfo.NodeName] = append(allPodsByNode[info.PodInfo.NodeName], *info.PodInfo)
			}
		}
	})
	ts.AddCheckpoint("iterate_resources_ms")
	if err != nil {
		return nil, err
	}

	var hosts []appv1.HostInfo
	for nodeName, appPods := range appPodsByNode {
		node, ok := allNodesInfo[nodeName]
		if !ok {
			continue
		}

		neighbors := allPodsByNode[nodeName]

		resources := map[v1.ResourceName]appv1.HostResourceInfo{}
		for name, resource := range node.Capacity {
			info := resources[name]
			info.ResourceName = name
			info.Capacity += resource.MilliValue()
			resources[name] = info
		}

		for _, pod := range appPods {
			for name, resource := range pod.ResourceRequests {
				if !supportedResourceNames[name] {
					continue
				}

				info := resources[name]
				info.RequestedByApp += resource.MilliValue()
				resources[name] = info
			}
		}

		for _, pod := range neighbors {
			for name, resource := range pod.ResourceRequests {
				if !supportedResourceNames[name] || pod.Phase == v1.PodSucceeded || pod.Phase == v1.PodFailed {
					continue
				}
				info := resources[name]
				info.RequestedByNeighbors += resource.MilliValue()
				resources[name] = info
			}
		}

		var resourcesInfo []appv1.HostResourceInfo
		for _, info := range resources {
			if supportedResourceNames[info.ResourceName] && info.Capacity > 0 {
				resourcesInfo = append(resourcesInfo, info)
			}
		}
		sort.Slice(resourcesInfo, func(i, j int) bool {
			return resourcesInfo[i].ResourceName < resourcesInfo[j].ResourceName
		})
		hosts = append(hosts, appv1.HostInfo{Name: nodeName, SystemInfo: node.SystemInfo, ResourcesInfo: resourcesInfo})
	}
	ts.AddCheckpoint("process_app_pods_by_node_ms")
	return hosts, nil
}

func (ctrl *ApplicationController) hideSecretData(app *appv1.Application, comparisonResult *comparisonResult) ([]*appv1.ResourceDiff, error) {
	items := make([]*appv1.ResourceDiff, len(comparisonResult.managedResources))
	for i := range comparisonResult.managedResources {
		res := comparisonResult.managedResources[i]
		item := appv1.ResourceDiff{
			Namespace:       res.Namespace,
			Name:            res.Name,
			Group:           res.Group,
			Kind:            res.Kind,
			Hook:            res.Hook,
			ResourceVersion: res.ResourceVersion,
		}

		target := res.Target
		live := res.Live
		resDiff := res.Diff
		if res.Kind == kube.SecretKind && res.Group == "" {
			var err error
			target, live, err = diff.HideSecretData(res.Target, res.Live)
			if err != nil {
				return nil, fmt.Errorf("error hiding secret data: %w", err)
			}
			compareOptions, err := ctrl.settingsMgr.GetResourceCompareOptions()
			if err != nil {
				return nil, fmt.Errorf("error getting resource compare options: %w", err)
			}
			resourceOverrides, err := ctrl.settingsMgr.GetResourceOverrides()
			if err != nil {
				return nil, fmt.Errorf("error getting resource overrides: %w", err)
			}
			appLabelKey, err := ctrl.settingsMgr.GetAppInstanceLabelKey()
			if err != nil {
				return nil, fmt.Errorf("error getting app instance label key: %w", err)
			}
			trackingMethod, err := ctrl.settingsMgr.GetTrackingMethod()
			if err != nil {
				return nil, fmt.Errorf("error getting tracking method: %w", err)
			}

			clusterCache, err := ctrl.stateCache.GetClusterCache(app.Spec.Destination.Server)
			if err != nil {
				return nil, fmt.Errorf("error getting cluster cache: %w", err)
			}
			diffConfig, err := argodiff.NewDiffConfigBuilder().
				WithDiffSettings(app.Spec.IgnoreDifferences, resourceOverrides, compareOptions.IgnoreAggregatedRoles, ctrl.ignoreNormalizerOpts).
				WithTracking(appLabelKey, trackingMethod).
				WithNoCache().
				WithLogger(logutils.NewLogrusLogger(logutils.NewWithCurrentConfig())).
				WithGVKParser(clusterCache.GetGVKParser()).
				Build()
			if err != nil {
				return nil, fmt.Errorf("appcontroller error building diff config: %w", err)
			}

			diffResult, err := argodiff.StateDiff(live, target, diffConfig)
			if err != nil {
				return nil, fmt.Errorf("error applying diff: %w", err)
			}
			resDiff = diffResult
		}

		if live != nil {
			data, err := json.Marshal(live)
			if err != nil {
				return nil, fmt.Errorf("error marshaling live json: %w", err)
			}
			item.LiveState = string(data)
		} else {
			item.LiveState = "null"
		}

		if target != nil {
			data, err := json.Marshal(target)
			if err != nil {
				return nil, fmt.Errorf("error marshaling target json: %w", err)
			}
			item.TargetState = string(data)
		} else {
			item.TargetState = "null"
		}
		item.PredictedLiveState = string(resDiff.PredictedLive)
		item.NormalizedLiveState = string(resDiff.NormalizedLive)
		item.Modified = resDiff.Modified

		items[i] = &item
	}
	return items, nil
}

// Run starts the Application CRD controller.
func (ctrl *ApplicationController) Run(ctx context.Context, statusProcessors int, operationProcessors int) {
	defer runtime.HandleCrash()
	defer ctrl.appRefreshQueue.ShutDown()
	defer ctrl.appComparisonTypeRefreshQueue.ShutDown()
	defer ctrl.appOperationQueue.ShutDown()
	defer ctrl.projectRefreshQueue.ShutDown()
	defer ctrl.hydrationQueue.ShutDown()

	ctrl.metricsServer.RegisterClustersInfoSource(ctx, ctrl.stateCache)
	ctrl.RegisterClusterSecretUpdater(ctx)

	go ctrl.appInformer.Run(ctx.Done())
	go ctrl.projInformer.Run(ctx.Done())

	if ctrl.dynamicClusterDistributionEnabled {
		// only start deployment informer if dynamic distribution is enabled
		go ctrl.deploymentInformer.Informer().Run(ctx.Done())
	}

	clusters, err := ctrl.db.ListClusters(ctx)
	if err != nil {
		log.Warnf("Cannot init sharding. Error while querying clusters list from database: %v", err)
	} else {
		appItems, err := ctrl.getAppList(metav1.ListOptions{})

		if err != nil {
			log.Warnf("Cannot init sharding. Error while querying application list from database: %v", err)
		} else {
			ctrl.clusterSharding.Init(clusters, appItems)
		}
	}

	errors.CheckError(ctrl.stateCache.Init())

	if !cache.WaitForCacheSync(ctx.Done(), ctrl.appInformer.HasSynced, ctrl.projInformer.HasSynced) {
		log.Error("Timed out waiting for caches to sync")
		return
	}

	go func() { errors.CheckError(ctrl.stateCache.Run(ctx)) }()
	go func() { errors.CheckError(ctrl.metricsServer.ListenAndServe()) }()

	for i := 0; i < statusProcessors; i++ {
		go wait.Until(func() {
			for ctrl.processAppRefreshQueueItem() {
			}
		}, time.Second, ctx.Done())
	}

	for i := 0; i < operationProcessors; i++ {
		go wait.Until(func() {
			for ctrl.processAppOperationQueueItem() {
			}
		}, time.Second, ctx.Done())
	}

	go wait.Until(func() {
		for ctrl.processAppComparisonTypeQueueItem() {
		}
	}, time.Second, ctx.Done())

	go wait.Until(func() {
		for ctrl.processProjectQueueItem() {
		}
	}, time.Second, ctx.Done())

	go wait.Until(func() {
		for ctrl.processHydrationQueueItem() {
		}
	}, time.Second, ctx.Done())

	//go NewPreviewer(
	//	&ctrl.appLister,
	//	&ctrl.appStateManager,
	//	ctrl.settingsMgr,
	//	ctrl.getAppProj,
	//	ctrl.db,
	//).Run()

	<-ctx.Done()
}

// requestAppRefresh adds a request for given app to the refresh queue. appName
// needs to be the qualified name of the application, i.e. <namespace>/<name>.
func (ctrl *ApplicationController) requestAppRefresh(appName string, compareWith *CompareWith, after *time.Duration) {
	key := ctrl.toAppKey(appName)

	if compareWith != nil && after != nil {
		ctrl.appComparisonTypeRefreshQueue.AddAfter(fmt.Sprintf("%s/%d", key, compareWith), *after)
	} else {
		if compareWith != nil {
			ctrl.refreshRequestedAppsMutex.Lock()
			ctrl.refreshRequestedApps[key] = compareWith.Max(ctrl.refreshRequestedApps[key])
			ctrl.refreshRequestedAppsMutex.Unlock()
		}
		if after != nil {
			ctrl.appRefreshQueue.AddAfter(key, *after)
			ctrl.appOperationQueue.AddAfter(key, *after)
		} else {
			ctrl.appRefreshQueue.AddRateLimited(key)
			ctrl.appOperationQueue.AddRateLimited(key)
		}
	}
}

func (ctrl *ApplicationController) isRefreshRequested(appName string) (bool, CompareWith) {
	ctrl.refreshRequestedAppsMutex.Lock()
	defer ctrl.refreshRequestedAppsMutex.Unlock()
	level, ok := ctrl.refreshRequestedApps[appName]
	if ok {
		delete(ctrl.refreshRequestedApps, appName)
	}
	return ok, level
}

func (ctrl *ApplicationController) processAppOperationQueueItem() (processNext bool) {
	appKey, shutdown := ctrl.appOperationQueue.Get()
	if shutdown {
		processNext = false
		return
	}
	processNext = true
	defer func() {
		if r := recover(); r != nil {
			log.Errorf("Recovered from panic: %+v\n%s", r, debug.Stack())
		}
		ctrl.appOperationQueue.Done(appKey)
	}()

	obj, exists, err := ctrl.appInformer.GetIndexer().GetByKey(appKey.(string))
	if err != nil {
		log.Errorf("Failed to get application '%s' from informer index: %+v", appKey, err)
		return
	}
	if !exists {
		// This happens after app was deleted, but the work queue still had an entry for it.
		return
	}
	origApp, ok := obj.(*appv1.Application)
	if !ok {
		log.Warnf("Key '%s' in index is not an application", appKey)
		return
	}
	app := origApp.DeepCopy()
	logCtx := getAppLog(app)
	ts := stats.NewTimingStats()
	defer func() {
		for k, v := range ts.Timings() {
			logCtx = logCtx.WithField(k, v.Milliseconds())
		}
		logCtx = logCtx.WithField("time_ms", time.Since(ts.StartTime).Milliseconds())
		logCtx.Debug("Finished processing app operation queue item")
	}()

	if app.Operation != nil {
		// If we get here, we are about to process an operation, but we cannot rely on informer since it might have stale data.
		// So always retrieve the latest version to ensure it is not stale to avoid unnecessary syncing.
		// We cannot rely on informer since applications might be updated by both application controller and api server.
		freshApp, err := ctrl.applicationClientset.ArgoprojV1alpha1().Applications(app.ObjectMeta.Namespace).Get(context.Background(), app.ObjectMeta.Name, metav1.GetOptions{})
		if err != nil {
			logCtx.Errorf("Failed to retrieve latest application state: %v", err)
			return
		}
		app = freshApp
	}
	ts.AddCheckpoint("get_fresh_app_ms")

	if app.Operation != nil {
		ctrl.processRequestedAppOperation(app)
		ts.AddCheckpoint("process_requested_app_operation_ms")
	} else if app.DeletionTimestamp != nil {
		if err = ctrl.finalizeApplicationDeletion(app, func(project string) ([]*appv1.Cluster, error) {
			return ctrl.db.GetProjectClusters(context.Background(), project)
		}); err != nil {
			ctrl.setAppCondition(app, appv1.ApplicationCondition{
				Type:    appv1.ApplicationConditionDeletionError,
				Message: err.Error(),
			})
			message := fmt.Sprintf("Unable to delete application resources: %v", err.Error())
			ctrl.logAppEvent(app, argo.EventInfo{Reason: argo.EventReasonStatusRefreshed, Type: v1.EventTypeWarning}, message, context.TODO())
		}
		ts.AddCheckpoint("finalize_application_deletion_ms")
	}
	return
}

func (ctrl *ApplicationController) processAppComparisonTypeQueueItem() (processNext bool) {
	key, shutdown := ctrl.appComparisonTypeRefreshQueue.Get()
	processNext = true

	defer func() {
		if r := recover(); r != nil {
			log.Errorf("Recovered from panic: %+v\n%s", r, debug.Stack())
		}
		ctrl.appComparisonTypeRefreshQueue.Done(key)
	}()
	if shutdown {
		processNext = false
		return
	}

	if parts := strings.Split(key.(string), "/"); len(parts) != 3 {
		log.Warnf("Unexpected key format in appComparisonTypeRefreshTypeQueue. Key should consists of namespace/name/comparisonType but got: %s", key.(string))
	} else {
		if compareWith, err := strconv.Atoi(parts[2]); err != nil {
			log.Warnf("Unable to parse comparison type: %v", err)
			return
		} else {
			ctrl.requestAppRefresh(ctrl.toAppQualifiedName(parts[1], parts[0]), CompareWith(compareWith).Pointer(), nil)
		}
	}
	return
}

func (ctrl *ApplicationController) processProjectQueueItem() (processNext bool) {
	key, shutdown := ctrl.projectRefreshQueue.Get()
	processNext = true

	defer func() {
		if r := recover(); r != nil {
			log.Errorf("Recovered from panic: %+v\n%s", r, debug.Stack())
		}
		ctrl.projectRefreshQueue.Done(key)
	}()
	if shutdown {
		processNext = false
		return
	}
	obj, exists, err := ctrl.projInformer.GetIndexer().GetByKey(key.(string))
	if err != nil {
		log.Errorf("Failed to get project '%s' from informer index: %+v", key, err)
		return
	}
	if !exists {
		// This happens after appproj was deleted, but the work queue still had an entry for it.
		return
	}
	origProj, ok := obj.(*appv1.AppProject)
	if !ok {
		log.Warnf("Key '%s' in index is not an appproject", key)
		return
	}

	if origProj.DeletionTimestamp != nil && origProj.HasFinalizer() {
		if err := ctrl.finalizeProjectDeletion(origProj.DeepCopy()); err != nil {
			log.Warnf("Failed to finalize project deletion: %v", err)
		}
	}
	return
}

func (ctrl *ApplicationController) finalizeProjectDeletion(proj *appv1.AppProject) error {
	apps, err := ctrl.appLister.Applications(ctrl.namespace).List(labels.Everything())
	if err != nil {
		return fmt.Errorf("error listing applications: %w", err)
	}
	appsCount := 0
	for i := range apps {
		if apps[i].Spec.GetProject() == proj.Name {
			appsCount++
		}
	}
	if appsCount == 0 {
		return ctrl.removeProjectFinalizer(proj)
	} else {
		log.Infof("Cannot remove project '%s' finalizer as is referenced by %d applications", proj.Name, appsCount)
	}
	return nil
}

func (ctrl *ApplicationController) removeProjectFinalizer(proj *appv1.AppProject) error {
	proj.RemoveFinalizer()
	var patch []byte
	patch, _ = json.Marshal(map[string]interface{}{
		"metadata": map[string]interface{}{
			"finalizers": proj.Finalizers,
		},
	})
	_, err := ctrl.applicationClientset.ArgoprojV1alpha1().AppProjects(ctrl.namespace).Patch(context.Background(), proj.Name, types.MergePatchType, patch, metav1.PatchOptions{})
	return err
}

// shouldBeDeleted returns whether a given resource obj should be deleted on cascade delete of application app
func (ctrl *ApplicationController) shouldBeDeleted(app *appv1.Application, obj *unstructured.Unstructured) bool {
	return !kube.IsCRD(obj) && !isSelfReferencedApp(app, kube.GetObjectRef(obj)) &&
		!resourceutil.HasAnnotationOption(obj, synccommon.AnnotationSyncOptions, synccommon.SyncOptionDisableDeletion) &&
		!resourceutil.HasAnnotationOption(obj, helm.ResourcePolicyAnnotation, helm.ResourcePolicyKeep)
}

func (ctrl *ApplicationController) getPermittedAppLiveObjects(app *appv1.Application, proj *appv1.AppProject, projectClusters func(project string) ([]*appv1.Cluster, error)) (map[kube.ResourceKey]*unstructured.Unstructured, error) {
	objsMap, err := ctrl.stateCache.GetManagedLiveObjs(app, []*unstructured.Unstructured{})
	if err != nil {
		return nil, err
	}
	// Don't delete live resources which are not permitted in the app project
	for k, v := range objsMap {
		permitted, err := proj.IsLiveResourcePermitted(v, app.Spec.Destination.Server, app.Spec.Destination.Name, projectClusters)
		if err != nil {
			return nil, err
		}

		if !permitted {
			delete(objsMap, k)
		}
	}
	return objsMap, nil
}

func (ctrl *ApplicationController) isValidDestination(app *appv1.Application) (bool, *appv1.Cluster) {
	logCtx := getAppLog(app)
	// Validate the cluster using the Application destination's `name` field, if applicable,
	// and set the Server field, if needed.
	if err := argo.ValidateDestination(context.Background(), &app.Spec.Destination, ctrl.db); err != nil {
		logCtx.Warnf("Unable to validate destination of the Application being deleted: %v", err)
		return false, nil
	}

	cluster, err := ctrl.db.GetCluster(context.Background(), app.Spec.Destination.Server)
	if err != nil {
		logCtx.Warnf("Unable to locate cluster URL for Application being deleted: %v", err)
		return false, nil
	}
	return true, cluster
}

func (ctrl *ApplicationController) finalizeApplicationDeletion(app *appv1.Application, projectClusters func(project string) ([]*appv1.Cluster, error)) error {
	logCtx := getAppLog(app)
	// Get refreshed application info, since informer app copy might be stale
	app, err := ctrl.applicationClientset.ArgoprojV1alpha1().Applications(app.Namespace).Get(context.Background(), app.Name, metav1.GetOptions{})
	if err != nil {
		if !apierr.IsNotFound(err) {
			logCtx.Errorf("Unable to get refreshed application info prior deleting resources: %v", err)
		}
		return nil
	}
	proj, err := ctrl.getAppProj(app)
	if err != nil {
		return err
	}

	isValid, cluster := ctrl.isValidDestination(app)
	if !isValid {
		app.UnSetCascadedDeletion()
		app.UnSetPostDeleteFinalizer()
		if err := ctrl.updateFinalizers(app); err != nil {
			return err
		}
		logCtx.Infof("Resource entries removed from undefined cluster")
		return nil
	}
	config := metrics.AddMetricsTransportWrapper(ctrl.metricsServer, app, cluster.RESTConfig())

	if app.CascadedDeletion() {
		logCtx.Infof("Deleting resources")
		// ApplicationDestination points to a valid cluster, so we may clean up the live objects
		objs := make([]*unstructured.Unstructured, 0)
		objsMap, err := ctrl.getPermittedAppLiveObjects(app, proj, projectClusters)
		if err != nil {
			return err
		}

		for k := range objsMap {
			// Wait for objects pending deletion to complete before proceeding with next sync wave
			if objsMap[k].GetDeletionTimestamp() != nil {
				logCtx.Infof("%d objects remaining for deletion", len(objsMap))
				return nil
			}

			if ctrl.shouldBeDeleted(app, objsMap[k]) {
				objs = append(objs, objsMap[k])
			}
		}

		filteredObjs := FilterObjectsForDeletion(objs)

		propagationPolicy := metav1.DeletePropagationForeground
		if app.GetPropagationPolicy() == appv1.BackgroundPropagationPolicyFinalizer {
			propagationPolicy = metav1.DeletePropagationBackground
		}
		logCtx.Infof("Deleting application's resources with %s propagation policy", propagationPolicy)

		err = kube.RunAllAsync(len(filteredObjs), func(i int) error {
			obj := filteredObjs[i]
			return ctrl.kubectl.DeleteResource(context.Background(), config, obj.GroupVersionKind(), obj.GetName(), obj.GetNamespace(), metav1.DeleteOptions{PropagationPolicy: &propagationPolicy})
		})
		if err != nil {
			return err
		}

		objsMap, err = ctrl.getPermittedAppLiveObjects(app, proj, projectClusters)
		if err != nil {
			return err
		}

		for k, obj := range objsMap {
			if !ctrl.shouldBeDeleted(app, obj) {
				delete(objsMap, k)
			}
		}
		if len(objsMap) > 0 {
			logCtx.Infof("%d objects remaining for deletion", len(objsMap))
			return nil
		}
		logCtx.Infof("Successfully deleted %d resources", len(objs))
		app.UnSetCascadedDeletion()
		return ctrl.updateFinalizers(app)
	}

	if app.HasPostDeleteFinalizer() {
		objsMap, err := ctrl.getPermittedAppLiveObjects(app, proj, projectClusters)
		if err != nil {
			return err
		}

		done, err := ctrl.executePostDeleteHooks(app, proj, objsMap, config, logCtx)
		if err != nil {
			return err
		}
		if !done {
			return nil
		}
		app.UnSetPostDeleteFinalizer()
		return ctrl.updateFinalizers(app)
	}

	if app.HasPostDeleteFinalizer("cleanup") {
		objsMap, err := ctrl.getPermittedAppLiveObjects(app, proj, projectClusters)
		if err != nil {
			return err
		}

		done, err := ctrl.cleanupPostDeleteHooks(objsMap, config, logCtx)
		if err != nil {
			return err
		}
		if !done {
			return nil
		}
		app.UnSetPostDeleteFinalizer("cleanup")
		return ctrl.updateFinalizers(app)
	}

	if !app.CascadedDeletion() && !app.HasPostDeleteFinalizer() {
		if err := ctrl.cache.SetAppManagedResources(app.Name, nil); err != nil {
			return err
		}

		if err := ctrl.cache.SetAppResourcesTree(app.Name, nil); err != nil {
			return err
		}
		ctrl.projectRefreshQueue.Add(fmt.Sprintf("%s/%s", ctrl.namespace, app.Spec.GetProject()))
	}

	return nil
}

func (ctrl *ApplicationController) updateFinalizers(app *appv1.Application) error {
	_, err := ctrl.getAppProj(app)
	if err != nil {
		return fmt.Errorf("error getting project: %w", err)
	}

	var patch []byte
	patch, _ = json.Marshal(map[string]interface{}{
		"metadata": map[string]interface{}{
			"finalizers": app.Finalizers,
		},
	})

	_, err = ctrl.applicationClientset.ArgoprojV1alpha1().Applications(app.Namespace).Patch(context.Background(), app.Name, types.MergePatchType, patch, metav1.PatchOptions{})
	return err
}

func (ctrl *ApplicationController) setAppCondition(app *appv1.Application, condition appv1.ApplicationCondition) {
	logCtx := getAppLog(app)
	// do nothing if app already has same condition
	for _, c := range app.Status.Conditions {
		if c.Message == condition.Message && c.Type == condition.Type {
			return
		}
	}

	app.Status.SetConditions([]appv1.ApplicationCondition{condition}, map[appv1.ApplicationConditionType]bool{condition.Type: true})

	var patch []byte
	patch, err := json.Marshal(map[string]interface{}{
		"status": map[string]interface{}{
			"conditions": app.Status.Conditions,
		},
	})
	if err == nil {
		_, err = ctrl.applicationClientset.ArgoprojV1alpha1().Applications(app.Namespace).Patch(context.Background(), app.Name, types.MergePatchType, patch, metav1.PatchOptions{})
	}
	if err != nil {
		logCtx.Errorf("Unable to set application condition: %v", err)
	}
}

func (ctrl *ApplicationController) processRequestedAppOperation(app *appv1.Application) {
	logCtx := getAppLog(app)
	var state *appv1.OperationState
	// Recover from any unexpected panics and automatically set the status to be failed
	defer func() {
		if r := recover(); r != nil {
			logCtx.Errorf("Recovered from panic: %+v\n%s", r, debug.Stack())
			state.Phase = synccommon.OperationError
			if rerr, ok := r.(error); ok {
				state.Message = rerr.Error()
			} else {
				state.Message = fmt.Sprintf("%v", r)
			}
			ctrl.setOperationState(app, state)
		}
	}()
	ts := stats.NewTimingStats()
	defer func() {
		for k, v := range ts.Timings() {
			logCtx = logCtx.WithField(k, v.Milliseconds())
		}
		logCtx = logCtx.WithField("time_ms", time.Since(ts.StartTime).Milliseconds())
		logCtx.Debug("Finished processing requested app operation")
	}()
	terminating := false
	if isOperationInProgress(app) {
		state = app.Status.OperationState.DeepCopy()
		terminating = state.Phase == synccommon.OperationTerminating
		// Failed  operation with retry strategy might have be in-progress and has completion time
		if state.FinishedAt != nil && !terminating {
			retryAt, err := app.Status.OperationState.Operation.Retry.NextRetryAt(state.FinishedAt.Time, state.RetryCount)
			if err != nil {
				state.Phase = synccommon.OperationFailed
				state.Message = err.Error()
				ctrl.setOperationState(app, state)
				return
			}
			retryAfter := time.Until(retryAt)
			if retryAfter > 0 {
				logCtx.Infof("Skipping retrying in-progress operation. Attempting again at: %s", retryAt.Format(time.RFC3339))
				ctrl.requestAppRefresh(app.QualifiedName(), CompareWithLatest.Pointer(), &retryAfter)
				return
			} else {
				// retrying operation. remove previous failure time in app since it is used as a trigger
				// that previous failed and operation should be retried
				state.FinishedAt = nil
				ctrl.setOperationState(app, state)
				// Get rid of sync results and null out previous operation completion time
				state.SyncResult = nil
			}
		} else {
			logCtx.Infof("Resuming in-progress operation. phase: %s, message: %s", state.Phase, state.Message)
		}
	} else {
		state = &appv1.OperationState{Phase: synccommon.OperationRunning, Operation: *app.Operation, StartedAt: metav1.Now()}
		ctrl.setOperationState(app, state)
		logCtx.Infof("Initialized new operation: %v", *app.Operation)
	}
	ts.AddCheckpoint("initial_operation_stage_ms")

	if err := argo.ValidateDestination(context.Background(), &app.Spec.Destination, ctrl.db); err != nil {
		state.Phase = synccommon.OperationFailed
		state.Message = err.Error()
	} else {
		ctrl.appStateManager.SyncAppState(app, state)
	}
	ts.AddCheckpoint("validate_and_sync_app_state_ms")

	// Check whether application is allowed to use project
	_, err := ctrl.getAppProj(app)
	ts.AddCheckpoint("get_app_proj_ms")
	if err != nil {
		state.Phase = synccommon.OperationError
		state.Message = err.Error()
	}

	if state.Phase == synccommon.OperationRunning {
		// It's possible for an app to be terminated while we were operating on it. We do not want
		// to clobber the Terminated state with Running. Get the latest app state to check for this.
		freshApp, err := ctrl.applicationClientset.ArgoprojV1alpha1().Applications(app.Namespace).Get(context.Background(), app.ObjectMeta.Name, metav1.GetOptions{})
		if err == nil {
			// App may have lost permissions to use the project meanwhile.
			_, err = ctrl.getAppProj(freshApp)
			if err != nil {
				state.Phase = synccommon.OperationFailed
				state.Message = fmt.Sprintf("operation not allowed: %v", err)
			}
			if freshApp.Status.OperationState != nil && freshApp.Status.OperationState.Phase == synccommon.OperationTerminating {
				state.Phase = synccommon.OperationTerminating
				state.Message = "operation is terminating"
				// after this, we will get requeued to the workqueue, but next time the
				// SyncAppState will operate in a Terminating phase, allowing the worker to perform
				// cleanup (e.g. delete jobs, workflows, etc...)
			}
		}
	} else if state.Phase == synccommon.OperationFailed || state.Phase == synccommon.OperationError {
		if !terminating && (state.RetryCount < state.Operation.Retry.Limit || state.Operation.Retry.Limit < 0) {
			now := metav1.Now()
			state.FinishedAt = &now
			if retryAt, err := state.Operation.Retry.NextRetryAt(now.Time, state.RetryCount); err != nil {
				state.Phase = synccommon.OperationFailed
				state.Message = fmt.Sprintf("%s (failed to retry: %v)", state.Message, err)
			} else {
				state.Phase = synccommon.OperationRunning
				state.RetryCount++
				state.Message = fmt.Sprintf("%s. Retrying attempt #%d at %s.", state.Message, state.RetryCount, retryAt.Format(time.Kitchen))
			}
		} else if state.RetryCount > 0 {
			state.Message = fmt.Sprintf("%s (retried %d times).", state.Message, state.RetryCount)
		}
	}

	ctrl.setOperationState(app, state)
	ts.AddCheckpoint("final_set_operation_state")
	if state.Phase.Completed() && (app.Operation.Sync != nil && !app.Operation.Sync.DryRun) {
		// if we just completed an operation, force a refresh so that UI will report up-to-date
		// sync/health information
		if _, err := cache.MetaNamespaceKeyFunc(app); err == nil {
			// force app refresh with using CompareWithLatest comparison type and trigger app reconciliation loop
			ctrl.requestAppRefresh(app.QualifiedName(), CompareWithLatestForceResolve.Pointer(), nil)
		} else {
			logCtx.Warnf("Fails to requeue application: %v", err)
		}
	}
	ts.AddCheckpoint("request_app_refresh_ms")
}

func (ctrl *ApplicationController) setOperationState(app *appv1.Application, state *appv1.OperationState) {
	logCtx := getAppLog(app)
	if state.Phase == "" {
		// expose any bugs where we neglect to set phase
		panic("no phase was set")
	}
	if state.Phase.Completed() {
		now := metav1.Now()
		state.FinishedAt = &now
	}
	patch := map[string]interface{}{
		"status": map[string]interface{}{
			"operationState": state,
		},
	}
	if state.Phase.Completed() {
		// If operation is completed, clear the operation field to indicate no operation is
		// in progress.
		patch["operation"] = nil
	}
	if reflect.DeepEqual(app.Status.OperationState, state) {
		logCtx.Infof("No operation updates necessary to '%s'. Skipping patch", app.QualifiedName())
		return
	}
	patchJSON, err := json.Marshal(patch)
	if err != nil {
		logCtx.Errorf("error marshaling json: %v", err)
		return
	}
	if app.Status.OperationState != nil && app.Status.OperationState.FinishedAt != nil && state.FinishedAt == nil {
		patchJSON, err = jsonpatch.MergeMergePatches(patchJSON, []byte(`{"status": {"operationState": {"finishedAt": null}}}`))
		if err != nil {
			logCtx.Errorf("error merging operation state patch: %v", err)
			return
		}
	}

	kube.RetryUntilSucceed(context.Background(), updateOperationStateTimeout, "Update application operation state", logutils.NewLogrusLogger(logutils.NewWithCurrentConfig()), func() error {
		_, err := ctrl.PatchAppWithWriteBack(context.Background(), app.Name, app.Namespace, types.MergePatchType, patchJSON, metav1.PatchOptions{})
		if err != nil {
			// Stop retrying updating deleted application
			if apierr.IsNotFound(err) {
				return nil
			}
			// kube.RetryUntilSucceed logs failed attempts at "debug" level, but we want to know if this fails. Log a
			// warning.
			logCtx.Warnf("error patching application with operation state: %v", err)
			return fmt.Errorf("error patching application with operation state: %w", err)
		}
		return nil
	})

	logCtx.Infof("updated '%s' operation (phase: %s)", app.QualifiedName(), state.Phase)
	if state.Phase.Completed() {
		eventInfo := argo.EventInfo{Reason: argo.EventReasonOperationCompleted}
		var messages []string
		if state.Operation.Sync != nil && len(state.Operation.Sync.Resources) > 0 {
			messages = []string{"Partial sync operation"}
		} else {
			messages = []string{"Sync operation"}
		}
		if state.SyncResult != nil {
			messages = append(messages, "to", state.SyncResult.Revision)
		}
		if state.Phase.Successful() {
			eventInfo.Type = v1.EventTypeNormal
			messages = append(messages, "succeeded")
		} else {
			eventInfo.Type = v1.EventTypeWarning
			messages = append(messages, "failed:", state.Message)
		}
		ctrl.logAppEvent(app, eventInfo, strings.Join(messages, " "), context.TODO())
		ctrl.metricsServer.IncSync(app, state)
	}
}

// writeBackToInformer writes a just recently updated App back into the informer cache.
// This prevents the situation where the controller operates on a stale app and repeats work
func (ctrl *ApplicationController) writeBackToInformer(app *appv1.Application) {
	logCtx := getAppLog(app).WithField("informer-writeBack", true)
	err := ctrl.appInformer.GetStore().Update(app)
	if err != nil {
		logCtx.Errorf("failed to update informer store: %v", err)
		return
	}
}

// PatchAppWithWriteBack patches an application and writes it back to the informer cache
func (ctrl *ApplicationController) PatchAppWithWriteBack(ctx context.Context, name, ns string, pt types.PatchType, data []byte, opts metav1.PatchOptions, subresources ...string) (result *appv1.Application, err error) {
	patchedApp, err := ctrl.applicationClientset.ArgoprojV1alpha1().Applications(ns).Patch(ctx, name, pt, data, opts, subresources...)
	if err != nil {
		return patchedApp, err
	}
	ctrl.writeBackToInformer(patchedApp)
	return patchedApp, err
}

// processAppRefreshQueueItem does roughly these tasks:
//  1. If we're shutting down, it quits early and returns "false" to indicate we're done processing refreshes.
//  2. Checks whether the app needs to be refreshed. If not, quit early.
//  3. If we're "comparing with nothing," just update the app resource tree in Redis and the app status in k8s.
//  4. Checks that all AppProject restrictions are being followed. If not, clears the app resource tree and managed
//     resources in Redis and sets failure conditions on the app status.
func (ctrl *ApplicationController) processAppRefreshQueueItem() (processNext bool) {
	patchMs := time.Duration(0) // time spent in doing patch/update calls
	setOpMs := time.Duration(0) // time spent in doing Operation patch calls in autosync
	appKey, shutdown := ctrl.appRefreshQueue.Get()
	if shutdown {
		processNext = false
		return
	}
	processNext = true
	defer func() {
		if r := recover(); r != nil {
			log.Errorf("Recovered from panic: %+v\n%s", r, debug.Stack())
		}
		ctrl.appRefreshQueue.Done(appKey)
	}()
	obj, exists, err := ctrl.appInformer.GetIndexer().GetByKey(appKey.(string))
	if err != nil {
		log.Errorf("Failed to get application '%s' from informer index: %+v", appKey, err)
		return
	}
	if !exists {
		// This happens after app was deleted, but the work queue still had an entry for it.
		return
	}
	origApp, ok := obj.(*appv1.Application)
	if !ok {
		log.Warnf("Key '%s' in index is not an application", appKey)
		return
	}
	origApp = origApp.DeepCopy()
	needRefresh, refreshType, comparisonLevel := ctrl.needRefreshAppStatus(origApp, ctrl.statusRefreshTimeout, ctrl.statusHardRefreshTimeout)

	if !needRefresh {
		return
	}
	app := origApp.DeepCopy()
	logCtx := getAppLog(app).WithFields(log.Fields{
		"comparison-level": comparisonLevel,
		"dest-server":      origApp.Spec.Destination.Server,
		"dest-name":        origApp.Spec.Destination.Name,
		"dest-namespace":   origApp.Spec.Destination.Namespace,
	})

	startTime := time.Now()
	ts := stats.NewTimingStats()
	defer func() {
		reconcileDuration := time.Since(startTime)
		ctrl.metricsServer.IncReconcile(origApp, reconcileDuration)
		for k, v := range ts.Timings() {
			logCtx = logCtx.WithField(k, v.Milliseconds())
		}
		logCtx.WithFields(log.Fields{
			"time_ms":  reconcileDuration.Milliseconds(),
			"patch_ms": patchMs.Milliseconds(),
			"setop_ms": setOpMs.Milliseconds(),
		}).Info("Reconciliation completed")
	}()

	if comparisonLevel == ComparisonWithNothing {
		managedResources := make([]*appv1.ResourceDiff, 0)
		if err := ctrl.cache.GetAppManagedResources(app.InstanceName(ctrl.namespace), &managedResources); err != nil {
			logCtx.Warnf("Failed to get cached managed resources for tree reconciliation, fall back to full reconciliation")
		} else {
			var tree *appv1.ApplicationTree
			if tree, err = ctrl.getResourceTree(app, managedResources); err == nil {
				app.Status.Summary = tree.GetSummary(app)
				if err := ctrl.cache.SetAppResourcesTree(app.InstanceName(ctrl.namespace), tree); err != nil {
					logCtx.Errorf("Failed to cache resources tree: %v", err)
					return
				}
			}

			patchMs = ctrl.persistAppStatus(origApp, &app.Status)
			return
		}
	}
	ts.AddCheckpoint("comparison_with_nothing_ms")

	project, hasErrors := ctrl.refreshAppConditions(app)
	ts.AddCheckpoint("refresh_app_conditions_ms")
	if hasErrors {
		app.Status.Sync.Status = appv1.SyncStatusCodeUnknown
		app.Status.Health.Status = health.HealthStatusUnknown
		patchMs = ctrl.persistAppStatus(origApp, &app.Status)

		if err := ctrl.cache.SetAppResourcesTree(app.InstanceName(ctrl.namespace), &appv1.ApplicationTree{}); err != nil {
			logCtx.Warnf("failed to set app resource tree: %v", err)
		}
		if err := ctrl.cache.SetAppManagedResources(app.InstanceName(ctrl.namespace), nil); err != nil {
			logCtx.Warnf("failed to set app managed resources tree: %v", err)
		}
		ts.AddCheckpoint("process_refresh_app_conditions_errors_ms")
		return
	}

	// If we're using a source hydrator, see if the dry source has changed.
	if app.Spec.SourceHydrator != nil {
		revision, err := ctrl.appStateManager.ResolveDryRevision(app.Spec.SourceHydrator.DrySource.RepoURL, app.Spec.SourceHydrator.DrySource.TargetRevision)
		if err != nil {
			logCtx.Errorf("Failed to check whether dry source has changed, skipping: %v", err)
			return
		}
		if revision == "" {
			logCtx.Errorf("Dry source has not been resolved, skipping")
			return
		}
		if app.Status.SourceHydrator.Revision != revision || (app.Status.SourceHydrator.HydrateOperation != nil && app.Status.SourceHydrator.HydrateOperation.Status != appv1.HydrateOperationPhaseSucceeded) {
			start := false
			if app.Status.SourceHydrator.HydrateOperation != nil {
				if app.Status.SourceHydrator.HydrateOperation.Revision != revision {
					start = true
				} else if app.Status.SourceHydrator.HydrateOperation.Status == appv1.HydrateOperationPhaseFailed && metav1.Now().Sub(app.Status.SourceHydrator.HydrateOperation.FinishedAt.Time) > 2*time.Minute {
					start = true
				}
			} else {
				start = true
			}

			if start {
				app.Status.SourceHydrator.HydrateOperation = &appv1.HydrateOperation{
					Revision:   revision,
					StartedAt:  metav1.Now(),
					FinishedAt: nil,
					Status:     appv1.HydrateOperationPhaseRunning,
				}
				ctrl.persistAppStatus(origApp, &app.Status)
				origApp.Status.SourceHydrator = app.Status.SourceHydrator

				destinationBranch := app.Spec.SourceHydrator.SyncSource.TargetBranch
				if app.Spec.SourceHydrator.HydrateTo != nil {
					destinationBranch = app.Spec.SourceHydrator.HydrateTo.TargetBranch
				}
				key := hydrationQueueKey{
					sourceRepoURL:        app.Spec.SourceHydrator.DrySource.RepoURL,
					sourceTargetRevision: app.Spec.SourceHydrator.DrySource.TargetRevision,
					destinationBranch:    destinationBranch,
				}
				ctrl.hydrationQueue.Add(key)
			}
		} else {
			logCtx.Debug("No reason to re-hydrate")
		}
	}

	var localManifests []string
	if opState := app.Status.OperationState; opState != nil && opState.Operation.Sync != nil {
		localManifests = opState.Operation.Sync.Manifests
	}

	revisions := make([]string, 0)
	sources := make([]appv1.ApplicationSource, 0)

	hasMultipleSources := app.Spec.HasMultipleSources()

	// If we have multiple sources, we use all the sources under `sources` field and ignore source under `source` field.
	// else we use the source under the source field.
	if hasMultipleSources {
		for _, source := range app.Spec.Sources {
			// We do not perform any filtering of duplicate sources.
			// Argo CD will apply and update the resources generated from the sources automatically
			// based on the order in which manifests were generated
			sources = append(sources, source)
			revisions = append(revisions, source.TargetRevision)
		}
		if comparisonLevel == CompareWithRecent {
			revisions = app.Status.Sync.Revisions
		}
	} else {
		revision := app.Spec.GetSource().TargetRevision
		if comparisonLevel == CompareWithRecent {
			revision = app.Status.Sync.Revision
		}
		revisions = append(revisions, revision)
		sources = append(sources, app.Spec.GetSource())
	}
	now := metav1.Now()

	compareResult, err := ctrl.appStateManager.CompareAppState(app, project, revisions, sources,
		refreshType == appv1.RefreshTypeHard,
		comparisonLevel == CompareWithLatestForceResolve, localManifests, hasMultipleSources, false)
	ts.AddCheckpoint("compare_app_state_ms")

	if goerrors.Is(err, CompareStateRepoError) {
		logCtx.Warnf("Ignoring temporary failed attempt to compare app state against repo: %v", err)
		return // short circuit if git error is encountered
	}

	for k, v := range compareResult.timings {
		logCtx = logCtx.WithField(k, v.Milliseconds())
	}

	ctrl.normalizeApplication(origApp, app)
	ts.AddCheckpoint("normalize_application_ms")

	tree, err := ctrl.setAppManagedResources(app, compareResult)
	ts.AddCheckpoint("set_app_managed_resources_ms")
	if err != nil {
		logCtx.Errorf("Failed to cache app resources: %v", err)
	} else {
		app.Status.Summary = tree.GetSummary(app)
	}

	if project.Spec.SyncWindows.Matches(app).CanSync(false) {
		syncErrCond, opMS := ctrl.autoSync(app, compareResult.syncStatus, compareResult.resources)
		setOpMs = opMS
		if syncErrCond != nil {
			app.Status.SetConditions(
				[]appv1.ApplicationCondition{*syncErrCond},
				map[appv1.ApplicationConditionType]bool{appv1.ApplicationConditionSyncError: true},
			)
		} else {
			app.Status.SetConditions(
				[]appv1.ApplicationCondition{},
				map[appv1.ApplicationConditionType]bool{appv1.ApplicationConditionSyncError: true},
			)
		}
	} else {
		logCtx.Info("Sync prevented by sync window")
	}
	ts.AddCheckpoint("auto_sync_ms")

	if app.Status.ReconciledAt == nil || comparisonLevel >= CompareWithLatest {
		app.Status.ReconciledAt = &now
	}
	app.Status.Sync = *compareResult.syncStatus
	app.Status.Health = *compareResult.healthStatus
	app.Status.Resources = compareResult.resources
	sort.Slice(app.Status.Resources, func(i, j int) bool {
		return resourceStatusKey(app.Status.Resources[i]) < resourceStatusKey(app.Status.Resources[j])
	})
	app.Status.SourceType = compareResult.appSourceType
	app.Status.SourceTypes = compareResult.appSourceTypes
	app.Status.ControllerNamespace = ctrl.namespace
	ts.AddCheckpoint("app_status_update_ms")
	patchMs = ctrl.persistAppStatus(origApp, &app.Status)
	// This is a partly a duplicate of patch_ms, but more descriptive and allows to have measurement for the next step.
	ts.AddCheckpoint("persist_app_status_ms")
	if (compareResult.hasPostDeleteHooks != app.HasPostDeleteFinalizer() || compareResult.hasPostDeleteHooks != app.HasPostDeleteFinalizer("cleanup")) &&
		app.GetDeletionTimestamp() == nil {
		if compareResult.hasPostDeleteHooks {
			app.SetPostDeleteFinalizer()
			app.SetPostDeleteFinalizer("cleanup")
		} else {
			app.UnSetPostDeleteFinalizer()
			app.UnSetPostDeleteFinalizer("cleanup")
		}

		if err := ctrl.updateFinalizers(app); err != nil {
			logCtx.Errorf("Failed to update finalizers: %v", err)
		}
	}
	ts.AddCheckpoint("process_finalizers_ms")
	return
}

type hydrationQueueKey struct {
	sourceRepoURL        string
	sourceTargetRevision string
	destinationBranch    string
}

func (ctrl *ApplicationController) processHydrationQueueItem() (processNext bool) {
	key, shutdown := ctrl.hydrationQueue.Get()
	if shutdown {
		processNext = false
		return
	}
	hydrationKey, ok := key.(hydrationQueueKey)
	if !ok {
		log.Errorf("Failed to cast key to hydrationQueueKey")
		processNext = true
		return
	}
	logCtx := log.WithFields(log.Fields{
		"sourceRepoURL":        hydrationKey.sourceRepoURL,
		"sourceTargetRevision": hydrationKey.sourceTargetRevision,
		"destinationBranch":    hydrationKey.destinationBranch,
	})
	processNext = true
	defer func() {
		if r := recover(); r != nil {
			log.Errorf("Recovered from panic: %+v\n%s", r, debug.Stack())
		}
		ctrl.hydrationQueue.Done(key)
	}()
	// Get all apps
	apps, err := ctrl.appLister.List(labels.Everything())
	if err != nil {
		log.Errorf("Failed to list apps: %v", err)
		return
	}

	// FIXME: detect if multiple apps are attempting to write to the same path
	relevantApps := map[string][]*appv1.Application{}
	for _, app := range apps {
		if app.Spec.SourceHydrator == nil {
			continue
		}
		if app.Spec.SourceHydrator.DrySource.RepoURL != hydrationKey.sourceRepoURL ||
			app.Spec.SourceHydrator.DrySource.TargetRevision != hydrationKey.sourceTargetRevision {
			continue
		}
		destinationBranch := app.Spec.SourceHydrator.SyncSource.TargetBranch
		if app.Spec.SourceHydrator.HydrateTo != nil {
			destinationBranch = app.Spec.SourceHydrator.HydrateTo.TargetBranch
		}
		if destinationBranch != hydrationKey.destinationBranch {
			continue
		}
		if _, ok := relevantApps[app.Spec.SourceHydrator.SyncSource.TargetBranch]; !ok {
			relevantApps[app.Spec.SourceHydrator.SyncSource.TargetBranch] = []*appv1.Application{}
		}
		relevantApps[app.Spec.SourceHydrator.SyncSource.TargetBranch] = append(relevantApps[app.Spec.SourceHydrator.SyncSource.TargetBranch], app)
	}

	// Get the latest revision
	revision, err := ctrl.appStateManager.ResolveDryRevision(hydrationKey.sourceRepoURL, hydrationKey.sourceTargetRevision)
	if err != nil {
		logCtx.Errorf("Failed to resolve dry revision: %v", err)
		return
	}
	for _, apps := range relevantApps {
		err = ctrl.hydrate(apps, appv1.RefreshTypeNormal, CompareWithLatest, revision)
		if err != nil {
			for _, app := range apps {
				origApp := app.DeepCopy()
				app.Status.SourceHydrator.HydrateOperation.Status = appv1.HydrateOperationPhaseFailed
				failedAt := metav1.Now()
				app.Status.SourceHydrator.HydrateOperation.FinishedAt = &failedAt
				app.Status.SourceHydrator.HydrateOperation.Message = fmt.Sprintf("Failed to hydrated revision %s: %v", revision, err.Error())
				ctrl.persistAppStatus(origApp, &app.Status)
				logCtx.Errorf("Failed to hydrate app: %v", err)
				return
			}
		}
		finishedAt := metav1.Now()
		for _, app := range apps {
			origApp := app.DeepCopy()
			operation := &appv1.HydrateOperation{
				StartedAt:  app.Status.SourceHydrator.HydrateOperation.StartedAt,
				FinishedAt: &finishedAt,
				Status:     appv1.HydrateOperationPhaseSucceeded,
				Message:    "",
			}
			app.Status.SourceHydrator.Revision = revision
			app.Status.SourceHydrator.HydrateOperation = operation
			ctrl.persistAppStatus(origApp, &app.Status)
			origApp.Status.SourceHydrator = app.Status.SourceHydrator
		}
	}
	return
}

func (ctrl *ApplicationController) hydrate(apps []*appv1.Application, refreshType appv1.RefreshType, comparisonLevel CompareWith, revision string) error {
	if len(apps) == 0 {
		return nil
	}
	repoURL := apps[0].Spec.SourceHydrator.DrySource.RepoURL
	syncBranch := apps[0].Spec.SourceHydrator.SyncSource.TargetBranch
	targetBranch := apps[0].Spec.GetHydrateToSource().TargetRevision

	var paths []*commitclient.PathDetails
	for _, app := range apps {
		project, err := ctrl.getAppProj(app)
		if err != nil {
			return fmt.Errorf("failed to get project: %w", err)
		}
		drySource := appv1.ApplicationSource{
			RepoURL:        app.Spec.SourceHydrator.DrySource.RepoURL,
			Path:           app.Spec.SourceHydrator.DrySource.Path,
			TargetRevision: app.Spec.SourceHydrator.DrySource.TargetRevision,
		}
		drySources := []appv1.ApplicationSource{drySource}
		revisions := []string{app.Spec.SourceHydrator.DrySource.TargetRevision}

		appLabelKey, err := ctrl.settingsMgr.GetAppInstanceLabelKey()
		if err != nil {
			return fmt.Errorf("failed to get app instance label key: %w", err)
		}

		// TODO: enable signature verification
		objs, resp, err := ctrl.appStateManager.GetRepoObjs(app, drySources, appLabelKey, revisions, refreshType == appv1.RefreshTypeHard, comparisonLevel == CompareWithLatestForceResolve, false, project, false, false)
		if err != nil {
			return fmt.Errorf("failed to get repo objects: %w", err)
		}

		// Set up a ManifestsRequest
		manifestDetails := make([]*commitclient.ManifestDetails, len(objs))
		for i, obj := range objs {
			objJson, err := json.Marshal(obj)
			if err != nil {
				return fmt.Errorf("failed to marshal object: %w", err)
			}
			manifestDetails[i] = &commitclient.ManifestDetails{Manifest: string(objJson)}
		}

		paths = append(paths, &commitclient.PathDetails{
			Path:      app.Spec.SourceHydrator.SyncSource.Path,
			Manifests: manifestDetails,
			Commands:  resp[0].Commands,
		})
	}

	repo, err := ctrl.db.GetHydratorCredentials(context.Background(), repoURL)
	if err != nil {
		return fmt.Errorf("failed to get hydrator credentials: %w", err)
	}
	if repo == nil {
		return fmt.Errorf("failed to get hydrator credentials: no credentials found")
	}

	manifestsRequest := commitclient.ManifestsRequest{
		Repo:          repo,
		RepoUrl:       repoURL,
		SyncBranch:    syncBranch,
		TargetBranch:  targetBranch,
		DrySha:        revision,
		CommitMessage: fmt.Sprintf("[Argo CD Bot] hydrate %s", revision),
		CommitTime:    time.Now().String(),
		Paths:         paths,
	}

	closer, commitService, err := ctrl.commitClientset.NewCommitServerClient()
	if err != nil {
		return fmt.Errorf("failed to create commit service: %w", err)
	}
	defer closer.Close()
	_, err = commitService.Commit(context.Background(), &manifestsRequest)
	if err != nil {
		return fmt.Errorf("failed to commit hydrated manifests: %w", err)
	}
	return nil
}

func resourceStatusKey(res appv1.ResourceStatus) string {
	return strings.Join([]string{res.Group, res.Kind, res.Namespace, res.Name}, "/")
}

func currentSourceEqualsSyncedSource(app *appv1.Application) bool {
	if app.Spec.HasMultipleSources() {
		return app.Spec.Sources.Equals(app.Status.Sync.ComparedTo.Sources)
	}
	return app.Spec.Source.Equals(&app.Status.Sync.ComparedTo.Source)
}

// needRefreshAppStatus answers if application status needs to be refreshed.
// Returns true if application never been compared, has changed or comparison result has expired.
// Additionally, it returns whether full refresh was requested or not.
// If full refresh is requested then target and live state should be reconciled, else only live state tree should be updated.
func (ctrl *ApplicationController) needRefreshAppStatus(app *appv1.Application, statusRefreshTimeout, statusHardRefreshTimeout time.Duration) (bool, appv1.RefreshType, CompareWith) {
	logCtx := getAppLog(app)
	var reason string
	compareWith := CompareWithLatest
	refreshType := appv1.RefreshTypeNormal

	softExpired := app.Status.ReconciledAt == nil || app.Status.ReconciledAt.Add(statusRefreshTimeout).Before(time.Now().UTC())
	hardExpired := (app.Status.ReconciledAt == nil || app.Status.ReconciledAt.Add(statusHardRefreshTimeout).Before(time.Now().UTC())) && statusHardRefreshTimeout.Seconds() != 0

	if requestedType, ok := app.IsRefreshRequested(); ok {
		compareWith = CompareWithLatestForceResolve
		// user requested app refresh.
		refreshType = requestedType
		reason = fmt.Sprintf("%s refresh requested", refreshType)
	} else {
		if !currentSourceEqualsSyncedSource(app) {
			reason = "spec.source differs"
			compareWith = CompareWithLatestForceResolve
			if app.Spec.HasMultipleSources() {
				reason = "at least one of the spec.sources differs"
			}
		} else if hardExpired || softExpired {
			// The commented line below mysteriously crashes if app.Status.ReconciledAt is nil
			// reason = fmt.Sprintf("comparison expired. reconciledAt: %v, expiry: %v", app.Status.ReconciledAt, statusRefreshTimeout)
			// TODO: find existing Golang bug or create a new one
			reconciledAtStr := "never"
			if app.Status.ReconciledAt != nil {
				reconciledAtStr = app.Status.ReconciledAt.String()
			}
			reason = fmt.Sprintf("comparison expired, requesting refresh. reconciledAt: %v, expiry: %v", reconciledAtStr, statusRefreshTimeout)
			if hardExpired {
				reason = fmt.Sprintf("comparison expired, requesting hard refresh. reconciledAt: %v, expiry: %v", reconciledAtStr, statusHardRefreshTimeout)
				refreshType = appv1.RefreshTypeHard
			}
		} else if !app.Spec.Destination.Equals(app.Status.Sync.ComparedTo.Destination) {
			reason = "spec.destination differs"
		} else if app.HasChangedManagedNamespaceMetadata() {
			reason = "spec.syncPolicy.managedNamespaceMetadata differs"
		} else if !app.Spec.IgnoreDifferences.Equals(app.Status.Sync.ComparedTo.IgnoreDifferences) {
			reason = "spec.ignoreDifferences differs"
		} else if requested, level := ctrl.isRefreshRequested(app.QualifiedName()); requested {
			compareWith = level
			reason = "controller refresh requested"
		}
	}

	if reason != "" {
		logCtx.Infof("Refreshing app status (%s), level (%d)", reason, compareWith)
		return true, refreshType, compareWith
	}
	return false, refreshType, compareWith
}

// refreshAppConditions validates whether AppProject restrictions are being followed. If not, it adds error conditions
// to the app status.
func (ctrl *ApplicationController) refreshAppConditions(app *appv1.Application) (*appv1.AppProject, bool) {
	errorConditions := make([]appv1.ApplicationCondition, 0)
	proj, err := ctrl.getAppProj(app)
	if err != nil {
		errorConditions = append(errorConditions, ctrl.projectErrorToCondition(err, app))
	} else {
		specConditions, err := argo.ValidatePermissions(context.Background(), &app.Spec, proj, ctrl.db)
		if err != nil {
			errorConditions = append(errorConditions, appv1.ApplicationCondition{
				Type:    appv1.ApplicationConditionUnknownError,
				Message: err.Error(),
			})
		} else {
			errorConditions = append(errorConditions, specConditions...)
		}
	}
	app.Status.SetConditions(errorConditions, map[appv1.ApplicationConditionType]bool{
		appv1.ApplicationConditionInvalidSpecError: true,
		appv1.ApplicationConditionUnknownError:     true,
	})
	return proj, len(errorConditions) > 0
}

// normalizeApplication normalizes an application.spec and additionally persists updates if it changed
func (ctrl *ApplicationController) normalizeApplication(orig, app *appv1.Application) {
	app.Spec = *argo.NormalizeApplicationSpec(&app.Spec)
	logCtx := getAppLog(app)

	patch, modified, err := diff.CreateTwoWayMergePatch(orig, app, appv1.Application{})

	if err != nil {
		logCtx.Errorf("error constructing app spec patch: %v", err)
	} else if modified {
		_, err := ctrl.PatchAppWithWriteBack(context.Background(), app.Name, app.Namespace, types.MergePatchType, patch, metav1.PatchOptions{})
		if err != nil {
			logCtx.Errorf("Error persisting normalized application spec: %v", err)
		} else {
			logCtx.Infof("Normalized app spec: %s", string(patch))
		}
	}
}

// persistAppStatus persists updates to application status. If no changes were made, it is a no-op
func (ctrl *ApplicationController) persistAppStatus(orig *appv1.Application, newStatus *appv1.ApplicationStatus) (patchMs time.Duration) {
	logCtx := getAppLog(orig)
	if orig.Status.Sync.Status != newStatus.Sync.Status {
		message := fmt.Sprintf("Updated sync status: %s -> %s", orig.Status.Sync.Status, newStatus.Sync.Status)
		ctrl.logAppEvent(orig, argo.EventInfo{Reason: argo.EventReasonResourceUpdated, Type: v1.EventTypeNormal}, message, context.TODO())
	}
	if orig.Status.Health.Status != newStatus.Health.Status {
		message := fmt.Sprintf("Updated health status: %s -> %s", orig.Status.Health.Status, newStatus.Health.Status)
		ctrl.logAppEvent(orig, argo.EventInfo{Reason: argo.EventReasonResourceUpdated, Type: v1.EventTypeNormal}, message, context.TODO())
	}
	var newAnnotations map[string]string
	if orig.GetAnnotations() != nil {
		newAnnotations = make(map[string]string)
		for k, v := range orig.GetAnnotations() {
			newAnnotations[k] = v
		}
		delete(newAnnotations, appv1.AnnotationKeyRefresh)
	}
	patch, modified, err := diff.CreateTwoWayMergePatch(
		&appv1.Application{ObjectMeta: metav1.ObjectMeta{Annotations: orig.GetAnnotations()}, Status: orig.Status},
		&appv1.Application{ObjectMeta: metav1.ObjectMeta{Annotations: newAnnotations}, Status: *newStatus}, appv1.Application{})
	if err != nil {
		logCtx.Errorf("Error constructing app status patch: %v", err)
		return
	}
	if !modified {
		logCtx.Infof("No status changes. Skipping patch")
		return
	}
	// calculate time for path call
	start := time.Now()
	defer func() {
		patchMs = time.Since(start)
	}()
	_, err = ctrl.PatchAppWithWriteBack(context.Background(), orig.Name, orig.Namespace, types.MergePatchType, patch, metav1.PatchOptions{})
	if err != nil {
		logCtx.Warnf("Error updating application: %v", err)
	} else {
		logCtx.Infof("Update successful")
	}
	return patchMs
}

// autoSync will initiate a sync operation for an application configured with automated sync
func (ctrl *ApplicationController) autoSync(app *appv1.Application, syncStatus *appv1.SyncStatus, resources []appv1.ResourceStatus) (*appv1.ApplicationCondition, time.Duration) {
	logCtx := getAppLog(app)
	ts := stats.NewTimingStats()
	defer func() {
		for k, v := range ts.Timings() {
			logCtx = logCtx.WithField(k, v.Milliseconds())
		}
		logCtx = logCtx.WithField("time_ms", time.Since(ts.StartTime).Milliseconds())
		logCtx.Debug("Finished auto sync")
	}()
	if app.Spec.SyncPolicy == nil || app.Spec.SyncPolicy.Automated == nil {
		return nil, 0
	}

	if app.Operation != nil {
		logCtx.Infof("Skipping auto-sync: another operation is in progress")
		return nil, 0
	}
	if app.DeletionTimestamp != nil && !app.DeletionTimestamp.IsZero() {
		logCtx.Infof("Skipping auto-sync: deletion in progress")
		return nil, 0
	}

	// Only perform auto-sync if we detect OutOfSync status. This is to prevent us from attempting
	// a sync when application is already in a Synced or Unknown state
	if syncStatus.Status != appv1.SyncStatusCodeOutOfSync {
		logCtx.Infof("Skipping auto-sync: application status is %s", syncStatus.Status)
		return nil, 0
	}

	if !app.Spec.SyncPolicy.Automated.Prune {
		requirePruneOnly := true
		for _, r := range resources {
			if r.Status != appv1.SyncStatusCodeSynced && !r.RequiresPruning {
				requirePruneOnly = false
				break
			}
		}
		if requirePruneOnly {
			logCtx.Infof("Skipping auto-sync: need to prune extra resources only but automated prune is disabled")
			return nil, 0
		}
	}

	desiredCommitSHA := syncStatus.Revision
	desiredCommitSHAsMS := syncStatus.Revisions
	alreadyAttempted, attemptPhase := alreadyAttemptedSync(app, desiredCommitSHA, desiredCommitSHAsMS, app.Spec.HasMultipleSources())
	ts.AddCheckpoint("already_attempted_sync_ms")
	selfHeal := app.Spec.SyncPolicy.Automated.SelfHeal
	op := appv1.Operation{
		Sync: &appv1.SyncOperation{
			Revision:    desiredCommitSHA,
			Prune:       app.Spec.SyncPolicy.Automated.Prune,
			SyncOptions: app.Spec.SyncPolicy.SyncOptions,
			Revisions:   desiredCommitSHAsMS,
		},
		InitiatedBy: appv1.OperationInitiator{Automated: true},
		Retry:       appv1.RetryStrategy{Limit: 5},
	}
	if app.Spec.SyncPolicy.Retry != nil {
		op.Retry = *app.Spec.SyncPolicy.Retry
	}
	// It is possible for manifests to remain OutOfSync even after a sync/kubectl apply (e.g.
	// auto-sync with pruning disabled). We need to ensure that we do not keep Syncing an
	// application in an infinite loop. To detect this, we only attempt the Sync if the revision
	// and parameter overrides are different from our most recent sync operation.
	if alreadyAttempted && (!selfHeal || !attemptPhase.Successful()) {
		if !attemptPhase.Successful() {
			logCtx.Warnf("Skipping auto-sync: failed previous sync attempt to %s", desiredCommitSHA)
			message := fmt.Sprintf("Failed sync attempt to %s: %s", desiredCommitSHA, app.Status.OperationState.Message)
			return &appv1.ApplicationCondition{Type: appv1.ApplicationConditionSyncError, Message: message}, 0
		}
		logCtx.Infof("Skipping auto-sync: most recent sync already to %s", desiredCommitSHA)
		return nil, 0
	} else if alreadyAttempted && selfHeal {
		if shouldSelfHeal, retryAfter := ctrl.shouldSelfHeal(app); shouldSelfHeal {
			for _, resource := range resources {
				if resource.Status != appv1.SyncStatusCodeSynced {
					op.Sync.Resources = append(op.Sync.Resources, appv1.SyncOperationResource{
						Kind:  resource.Kind,
						Group: resource.Group,
						Name:  resource.Name,
					})
				}
			}
		} else {
			logCtx.Infof("Skipping auto-sync: already attempted sync to %s with timeout %v (retrying in %v)", desiredCommitSHA, ctrl.selfHealTimeout, retryAfter)
			ctrl.requestAppRefresh(app.QualifiedName(), CompareWithLatest.Pointer(), &retryAfter)
			return nil, 0
		}
	}
	ts.AddCheckpoint("already_attempted_check_ms")

	if app.Spec.SyncPolicy.Automated.Prune && !app.Spec.SyncPolicy.Automated.AllowEmpty {
		bAllNeedPrune := true
		for _, r := range resources {
			if !r.RequiresPruning {
				bAllNeedPrune = false
			}
		}
		if bAllNeedPrune {
			message := fmt.Sprintf("Skipping sync attempt to %s: auto-sync will wipe out all resources", desiredCommitSHA)
			logCtx.Warnf(message)
			return &appv1.ApplicationCondition{Type: appv1.ApplicationConditionSyncError, Message: message}, 0
		}
	}

	appIf := ctrl.applicationClientset.ArgoprojV1alpha1().Applications(app.Namespace)
	ts.AddCheckpoint("get_applications_ms")
	start := time.Now()
	updatedApp, err := argo.SetAppOperation(appIf, app.Name, &op)
	ts.AddCheckpoint("set_app_operation_ms")
	setOpTime := time.Since(start)
	if err != nil {
		if goerrors.Is(err, argo.ErrAnotherOperationInProgress) {
			// skipping auto-sync because another operation is in progress and was not noticed due to stale data in informer
			// it is safe to skip auto-sync because it is already running
			logCtx.Warnf("Failed to initiate auto-sync to %s: %v", desiredCommitSHA, err)
			return nil, 0
		}

		logCtx.Errorf("Failed to initiate auto-sync to %s: %v", desiredCommitSHA, err)
		return &appv1.ApplicationCondition{Type: appv1.ApplicationConditionSyncError, Message: err.Error()}, setOpTime
	} else {
		ctrl.writeBackToInformer(updatedApp)
	}
	ts.AddCheckpoint("write_back_to_informer_ms")

	var target string
	if updatedApp.Spec.HasMultipleSources() {
		target = strings.Join(desiredCommitSHAsMS, ", ")
	} else {
		target = desiredCommitSHA
	}
	message := fmt.Sprintf("Initiated automated sync to '%s'", target)
	ctrl.logAppEvent(app, argo.EventInfo{Reason: argo.EventReasonOperationStarted, Type: v1.EventTypeNormal}, message, context.TODO())
	logCtx.Info(message)
	return nil, setOpTime
}

// alreadyAttemptedSync returns whether the most recent sync was performed against the
// commitSHA and with the same app source config which are currently set in the app
func alreadyAttemptedSync(app *appv1.Application, commitSHA string, commitSHAsMS []string, hasMultipleSources bool) (bool, synccommon.OperationPhase) {
	if app.Status.OperationState == nil || app.Status.OperationState.Operation.Sync == nil || app.Status.OperationState.SyncResult == nil {
		return false, ""
	}
	if hasMultipleSources {
		if !reflect.DeepEqual(app.Status.OperationState.SyncResult.Revisions, commitSHAsMS) {
			return false, ""
		}
	} else {
		if app.Status.OperationState.SyncResult.Revision != commitSHA {
			return false, ""
		}
	}

	if hasMultipleSources {
		// Ignore differences in target revision, since we already just verified commitSHAs are equal,
		// and we do not want to trigger auto-sync due to things like HEAD != master
		specSources := app.Spec.Sources.DeepCopy()
		syncSources := app.Status.OperationState.SyncResult.Sources.DeepCopy()
		for _, source := range specSources {
			source.TargetRevision = ""
		}
		for _, source := range syncSources {
			source.TargetRevision = ""
		}
		return reflect.DeepEqual(app.Spec.Sources, app.Status.OperationState.SyncResult.Sources), app.Status.OperationState.Phase
	} else {
		// Ignore differences in target revision, since we already just verified commitSHAs are equal,
		// and we do not want to trigger auto-sync due to things like HEAD != master
		specSource := app.Spec.GetSource()
		specSource.TargetRevision = ""
		syncResSource := app.Status.OperationState.SyncResult.Source.DeepCopy()
		syncResSource.TargetRevision = ""
		return reflect.DeepEqual(app.Spec.GetSource(), app.Status.OperationState.SyncResult.Source), app.Status.OperationState.Phase
	}
}

func (ctrl *ApplicationController) shouldSelfHeal(app *appv1.Application) (bool, time.Duration) {
	if app.Status.OperationState == nil {
		return true, time.Duration(0)
	}

	var retryAfter time.Duration
	if app.Status.OperationState.FinishedAt == nil {
		retryAfter = ctrl.selfHealTimeout
	} else {
		retryAfter = ctrl.selfHealTimeout - time.Since(app.Status.OperationState.FinishedAt.Time)
	}
	return retryAfter <= 0, retryAfter
}

// isAppNamespaceAllowed returns whether the application is allowed in the
// namespace it's residing in.
func (ctrl *ApplicationController) isAppNamespaceAllowed(app *appv1.Application) bool {
	return app.Namespace == ctrl.namespace || glob.MatchStringInList(ctrl.applicationNamespaces, app.Namespace, false)
}

func (ctrl *ApplicationController) canProcessApp(obj interface{}) bool {
	app, ok := obj.(*appv1.Application)
	if !ok {
		return false
	}

	// Only process given app if it exists in a watched namespace, or in the
	// control plane's namespace.
	if !ctrl.isAppNamespaceAllowed(app) {
		return false
	}

	if annotations := app.GetAnnotations(); annotations != nil {
		if skipVal, ok := annotations[common.AnnotationKeyAppSkipReconcile]; ok {
			logCtx := getAppLog(app)
			if skipReconcile, err := strconv.ParseBool(skipVal); err == nil {
				if skipReconcile {
					logCtx.Debugf("Skipping Application reconcile based on annotation %s", common.AnnotationKeyAppSkipReconcile)
					return false
				}
			} else {
				logCtx.Debugf("Unable to determine if Application should skip reconcile based on annotation %s: %v", common.AnnotationKeyAppSkipReconcile, err)
			}
		}
	}

	cluster, err := ctrl.db.GetCluster(context.Background(), app.Spec.Destination.Server)
	if err != nil {
		return ctrl.clusterSharding.IsManagedCluster(nil)
	}
	return ctrl.clusterSharding.IsManagedCluster(cluster)
}

func (ctrl *ApplicationController) newApplicationInformerAndLister() (cache.SharedIndexInformer, applisters.ApplicationLister) {
	watchNamespace := ctrl.namespace
	// If we have at least one additional namespace configured, we need to
	// watch on them all.
	if len(ctrl.applicationNamespaces) > 0 {
		watchNamespace = ""
	}
	refreshTimeout := ctrl.statusRefreshTimeout
	if ctrl.statusHardRefreshTimeout.Seconds() != 0 && (ctrl.statusHardRefreshTimeout < ctrl.statusRefreshTimeout) {
		refreshTimeout = ctrl.statusHardRefreshTimeout
	}
	informer := cache.NewSharedIndexInformer(
		&cache.ListWatch{
			ListFunc: func(options metav1.ListOptions) (apiruntime.Object, error) {
				// We are only interested in apps that exist in namespaces the
				// user wants to be enabled.
				appList, err := ctrl.applicationClientset.ArgoprojV1alpha1().Applications(watchNamespace).List(context.TODO(), options)
				if err != nil {
					return nil, err
				}
				newItems := []appv1.Application{}
				for _, app := range appList.Items {
					if ctrl.isAppNamespaceAllowed(&app) {
						newItems = append(newItems, app)
					}
				}
				appList.Items = newItems
				return appList, nil
			},
			WatchFunc: func(options metav1.ListOptions) (watch.Interface, error) {
				return ctrl.applicationClientset.ArgoprojV1alpha1().Applications(watchNamespace).Watch(context.TODO(), options)
			},
		},
		&appv1.Application{},
		refreshTimeout,
		cache.Indexers{
			cache.NamespaceIndex: func(obj interface{}) ([]string, error) {
				app, ok := obj.(*appv1.Application)
				if ok {
					// We only generally work with applications that are in one
					// the allowed namespaces.
					if ctrl.isAppNamespaceAllowed(app) {
						// If the application is not allowed to use the project,
						// log an error.
						if _, err := ctrl.getAppProj(app); err != nil {
							ctrl.setAppCondition(app, ctrl.projectErrorToCondition(err, app))
						} else {
							// This call to 'ValidateDestination' ensures that the .spec.destination field of all Applications
							// returned by the informer/lister will have server field set (if not already set) based on the name.
							// (or, if not found, an error app condition)

							// If the server field is not set, set it based on the cluster name; if the cluster name can't be found,
							// log an error as an App Condition.
							if err := argo.ValidateDestination(context.Background(), &app.Spec.Destination, ctrl.db); err != nil {
								ctrl.setAppCondition(app, appv1.ApplicationCondition{Type: appv1.ApplicationConditionInvalidSpecError, Message: err.Error()})
							}
						}
					}
				}

				return cache.MetaNamespaceIndexFunc(obj)
			},
			orphanedIndex: func(obj interface{}) (i []string, e error) {
				app, ok := obj.(*appv1.Application)
				if !ok {
					return nil, nil
				}

				if !ctrl.isAppNamespaceAllowed(app) {
					return nil, nil
				}

				proj, err := ctrl.getAppProj(app)
				if err != nil {
					return nil, nil
				}
				if proj.Spec.OrphanedResources != nil {
					return []string{app.Spec.Destination.Namespace}, nil
				}
				return nil, nil
			},
		},
	)
	lister := applisters.NewApplicationLister(informer.GetIndexer())
	_, err := informer.AddEventHandler(
		cache.ResourceEventHandlerFuncs{
			AddFunc: func(obj interface{}) {
				if !ctrl.canProcessApp(obj) {
					return
				}
				key, err := cache.MetaNamespaceKeyFunc(obj)
				if err == nil {
					ctrl.appRefreshQueue.AddRateLimited(key)
					ctrl.appOperationQueue.AddRateLimited(key)
				}
				newApp, newOK := obj.(*appv1.Application)
				if err == nil && newOK {
					ctrl.clusterSharding.AddApp(newApp)
				}
			},
			UpdateFunc: func(old, new interface{}) {
				if !ctrl.canProcessApp(new) {
					return
				}

				key, err := cache.MetaNamespaceKeyFunc(new)
				if err != nil {
					return
				}

				var compareWith *CompareWith
				var delay *time.Duration

				oldApp, oldOK := old.(*appv1.Application)
				newApp, newOK := new.(*appv1.Application)
				if oldOK && newOK {
					if automatedSyncEnabled(oldApp, newApp) {
						getAppLog(newApp).Info("Enabled automated sync")
						compareWith = CompareWithLatest.Pointer()
					}
					if ctrl.statusRefreshJitter != 0 && oldApp.ResourceVersion == newApp.ResourceVersion {
						// Handler is refreshing the apps, add a random jitter to spread the load and avoid spikes
						jitter := time.Duration(float64(ctrl.statusRefreshJitter) * rand.Float64())
						delay = &jitter
					}
				}

				ctrl.requestAppRefresh(newApp.QualifiedName(), compareWith, delay)
				ctrl.appOperationQueue.AddRateLimited(key)
				ctrl.clusterSharding.UpdateApp(newApp)
			},
			DeleteFunc: func(obj interface{}) {
				if !ctrl.canProcessApp(obj) {
					return
				}
				// IndexerInformer uses a delta queue, therefore for deletes we have to use this
				// key function.
				key, err := cache.DeletionHandlingMetaNamespaceKeyFunc(obj)
				if err == nil {
					// for deletes, we immediately add to the refresh queue
					ctrl.appRefreshQueue.Add(key)
				}
				delApp, delOK := obj.(*appv1.Application)
				if err == nil && delOK {
					ctrl.clusterSharding.DeleteApp(delApp)
				}
			},
		},
	)
	if err != nil {
		return nil, nil
	}
	return informer, lister
}

func (ctrl *ApplicationController) projectErrorToCondition(err error, app *appv1.Application) appv1.ApplicationCondition {
	var condition appv1.ApplicationCondition
	if apierr.IsNotFound(err) {
		condition = appv1.ApplicationCondition{
			Type:    appv1.ApplicationConditionInvalidSpecError,
			Message: fmt.Sprintf("Application referencing project %s which does not exist", app.Spec.Project),
		}
	} else {
		condition = appv1.ApplicationCondition{Type: appv1.ApplicationConditionUnknownError, Message: err.Error()}
	}
	return condition
}

func (ctrl *ApplicationController) RegisterClusterSecretUpdater(ctx context.Context) {
	updater := NewClusterInfoUpdater(ctrl.stateCache, ctrl.db, ctrl.appLister.Applications(""), ctrl.cache, ctrl.clusterSharding.IsManagedCluster, ctrl.getAppProj, ctrl.namespace)
	go updater.Run(ctx)
}

func isOperationInProgress(app *appv1.Application) bool {
	return app.Status.OperationState != nil && !app.Status.OperationState.Phase.Completed()
}

// automatedSyncEnabled tests if an app went from auto-sync disabled to enabled.
// if it was toggled to be enabled, the informer handler will force a refresh
func automatedSyncEnabled(oldApp *appv1.Application, newApp *appv1.Application) bool {
	oldEnabled := false
	oldSelfHealEnabled := false
	if oldApp.Spec.SyncPolicy != nil && oldApp.Spec.SyncPolicy.Automated != nil {
		oldEnabled = true
		oldSelfHealEnabled = oldApp.Spec.SyncPolicy.Automated.SelfHeal
	}

	newEnabled := false
	newSelfHealEnabled := false
	if newApp.Spec.SyncPolicy != nil && newApp.Spec.SyncPolicy.Automated != nil {
		newEnabled = true
		newSelfHealEnabled = newApp.Spec.SyncPolicy.Automated.SelfHeal
	}
	if !oldEnabled && newEnabled {
		return true
	}
	if !oldSelfHealEnabled && newSelfHealEnabled {
		return true
	}
	// nothing changed
	return false
}

// toAppKey returns the application key from a given appName, that is, it will
// replace underscores with forward-slashes to become a <namespace>/<name>
// format. If the appName is an unqualified name (such as, "app"), it will use
// the controller's namespace in the key.
func (ctrl *ApplicationController) toAppKey(appName string) string {
	if !strings.Contains(appName, "_") && !strings.Contains(appName, "/") {
		return ctrl.namespace + "/" + appName
	} else if strings.Contains(appName, "/") {
		return appName
	} else {
		return strings.ReplaceAll(appName, "_", "/")
	}
}

func (ctrl *ApplicationController) toAppQualifiedName(appName, appNamespace string) string {
	return fmt.Sprintf("%s/%s", appNamespace, appName)
}

func (ctrl *ApplicationController) getAppList(options metav1.ListOptions) (*appv1.ApplicationList, error) {
	watchNamespace := ctrl.namespace
	// If we have at least one additional namespace configured, we need to
	// watch on them all.
	if len(ctrl.applicationNamespaces) > 0 {
		watchNamespace = ""
	}

	appList, err := ctrl.applicationClientset.ArgoprojV1alpha1().Applications(watchNamespace).List(context.TODO(), options)
	if err != nil {
		return nil, err
	}
	newItems := []appv1.Application{}
	for _, app := range appList.Items {
		if ctrl.isAppNamespaceAllowed(&app) {
			newItems = append(newItems, app)
		}
	}
	appList.Items = newItems
	return appList, nil
}

func (ctrl *ApplicationController) logAppEvent(a *appv1.Application, eventInfo argo.EventInfo, message string, ctx context.Context) {
	eventLabels := argo.GetAppEventLabels(a, applisters.NewAppProjectLister(ctrl.projInformer.GetIndexer()), ctrl.namespace, ctrl.settingsMgr, ctrl.db, ctx)
	ctrl.auditLogger.LogAppEvent(a, eventInfo, message, "", eventLabels)
}

type ClusterFilterFunction func(c *appv1.Cluster, distributionFunction sharding.DistributionFunction) bool<|MERGE_RESOLUTION|>--- conflicted
+++ resolved
@@ -191,18 +191,12 @@
 		kubectl:                           kubectl,
 		applicationClientset:              applicationClientset,
 		repoClientset:                     repoClientset,
-<<<<<<< HEAD
 		commitClientset:                   commitClientset,
-		appRefreshQueue:                   workqueue.NewNamedRateLimitingQueue(ratelimiter.NewCustomAppControllerRateLimiter(rateLimiterConfig), "app_reconciliation_queue"),
-		appOperationQueue:                 workqueue.NewNamedRateLimitingQueue(ratelimiter.NewCustomAppControllerRateLimiter(rateLimiterConfig), "app_operation_processing_queue"),
-		projectRefreshQueue:               workqueue.NewNamedRateLimitingQueue(ratelimiter.NewCustomAppControllerRateLimiter(rateLimiterConfig), "project_reconciliation_queue"),
-=======
 		appRefreshQueue:                   workqueue.NewRateLimitingQueueWithConfig(ratelimiter.NewCustomAppControllerRateLimiter(rateLimiterConfig), workqueue.RateLimitingQueueConfig{Name: "app_reconciliation_queue"}),
 		appOperationQueue:                 workqueue.NewRateLimitingQueueWithConfig(ratelimiter.NewCustomAppControllerRateLimiter(rateLimiterConfig), workqueue.RateLimitingQueueConfig{Name: "app_operation_processing_queue"}),
 		projectRefreshQueue:               workqueue.NewRateLimitingQueueWithConfig(ratelimiter.NewCustomAppControllerRateLimiter(rateLimiterConfig), workqueue.RateLimitingQueueConfig{Name: "project_reconciliation_queue"}),
->>>>>>> 64b76f2f
 		appComparisonTypeRefreshQueue:     workqueue.NewRateLimitingQueue(ratelimiter.NewCustomAppControllerRateLimiter(rateLimiterConfig)),
-		hydrationQueue:                    workqueue.NewNamedRateLimitingQueue(ratelimiter.NewCustomAppControllerRateLimiter(rateLimiterConfig), "manifest_hydration_queue"),
+		hydrationQueue:                    workqueue.NewRateLimitingQueueWithConfig(ratelimiter.NewCustomAppControllerRateLimiter(rateLimiterConfig), workqueue.RateLimitingQueueConfig{Name: "manifest_hydration_queue"}),
 		db:                                db,
 		statusRefreshTimeout:              appResyncPeriod,
 		statusHardRefreshTimeout:          appHardResyncPeriod,
