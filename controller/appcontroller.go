--- conflicted
+++ resolved
@@ -16,8 +16,6 @@
 	"strings"
 	"sync"
 	"time"
-
-	"github.com/argoproj/argo-cd/v2/controller/commit"
 
 	clustercache "github.com/argoproj/gitops-engine/pkg/cache"
 	"github.com/argoproj/gitops-engine/pkg/diff"
@@ -1586,56 +1584,6 @@
 
 	// If we're using a source hydrator, see if the dry source has changed.
 	if app.Spec.SourceHydrator != nil {
-<<<<<<< HEAD
-		revision, err := ctrl.appStateManager.ResolveDryRevision(app)
-		if err != nil {
-			logCtx.Errorf("Failed to check whether dry source has changed, skipping: %v", err)
-		}
-		if app.Status.SourceHydrator.Revision != revision {
-			app.Status.SourceHydrator.Revision = revision
-			ctrl.persistAppStatus(origApp, &app.Status)
-
-			sources := []appv1.ApplicationSource{app.Spec.SourceHydrator.GetApplicationSource()}
-			revisions := []string{app.Spec.SourceHydrator.DrySource.TargetRevision}
-
-			appLabelKey, err := ctrl.settingsMgr.GetAppInstanceLabelKey()
-			if err != nil {
-				logCtx.Errorf("Failed to get app instance label key: %s", err)
-				return
-			}
-
-			objs, _, err := ctrl.appStateManager.GetRepoObjs(app, sources, appLabelKey, revisions, false, false, false, project)
-			if err != nil {
-				logCtx.Errorf("Failed to get repo objects: %v", err)
-				return
-			}
-
-			// Set up a ManifestsRequest
-			manifestDetails := make([]commit.ManifestDetails, len(objs))
-			for i, obj := range objs {
-				manifestDetails[i] = commit.ManifestDetails{Manifest: *obj}
-			}
-			paths := []commit.PathDetails{{
-				Path:      app.Spec.SourceHydrator.SyncSource.Path,
-				Manifests: manifestDetails,
-			}}
-			manifestsRequest := commit.ManifestsRequest{
-				RepoURL:       app.Spec.SourceHydrator.DrySource.RepoURL,
-				TargetBranch:  app.Spec.SourceHydrator.SyncSource.TargetRevision,
-				DrySHA:        revision,
-				CommitAuthor:  "Argo CD Hydrator <argo-cd-hydrator@example.com>",
-				CommitMessage: fmt.Sprintf("hydrate %s", revision),
-				CommitTime:    time.Now(),
-				Paths:         paths,
-			}
-
-			commitService := commit.NewService()
-			_, err = commitService.Commit(manifestsRequest)
-			if err != nil {
-				logCtx.Errorf("Failed to commit hydrated manifests: %v", err)
-				return
-			}
-=======
 		revision, err := ctrl.appStateManager.ResolveDryRevision(app.Spec.SourceHydrator.DrySource.RepoURL, app.Spec.SourceHydrator.DrySource.TargetRevision)
 		if err != nil {
 			logCtx.Errorf("Failed to check whether dry source has changed, skipping: %v", err)
@@ -1681,7 +1629,6 @@
 			ctrl.hydrationQueue.Add(key)
 		} else {
 			logCtx.Debug("No reason to re-hydrate")
->>>>>>> 62d4894d
 		}
 	}
 
