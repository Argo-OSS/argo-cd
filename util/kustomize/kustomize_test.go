package kustomize

import (
	"fmt"
	"os"
	"path"
	"path/filepath"
	"testing"

	"github.com/argoproj/pkg/exec"
	"github.com/stretchr/testify/assert"
	"github.com/stretchr/testify/require"
	"k8s.io/apimachinery/pkg/apis/meta/v1/unstructured"
	"k8s.io/apimachinery/pkg/util/intstr"

	"github.com/argoproj/argo-cd/v2/pkg/apis/application/v1alpha1"
	"github.com/argoproj/argo-cd/v2/util/git"
)

const (
	kustomization1  = "kustomization_yaml"
	kustomization2a = "kustomization_yml"
	kustomization2b = "Kustomization"
	kustomization3  = "force_common"
	kustomization4  = "custom_version"
	kustomization5  = "kustomization_yaml_patches"
	kustomization6  = "kustomization_yaml_components"
	kustomization7  = "label_without_selector"
)

func testDataDir(tb testing.TB, testData string) (string, error) {
	res := tb.TempDir()
	_, err := exec.RunCommand("cp", exec.CmdOpts{}, "-r", "./testdata/"+testData, filepath.Join(res, "testdata"))
	if err != nil {
		return "", err
	}
	return path.Join(res, "testdata"), nil
}

func TestKustomizeBuild(t *testing.T) {
	appPath, err := testDataDir(t, kustomization1)
	require.NoError(t, err)
	namePrefix := "namePrefix-"
	nameSuffix := "-nameSuffix"
	namespace := "custom-namespace"
	kustomize := NewKustomizeApp(appPath, appPath, git.NopCreds{}, "", "")
	env := &v1alpha1.Env{
		&v1alpha1.EnvEntry{Name: "ARGOCD_APP_NAME", Value: "argo-cd-tests"},
	}
	kustomizeSource := v1alpha1.ApplicationSourceKustomize{
		NamePrefix: namePrefix,
		NameSuffix: nameSuffix,
		Images:     v1alpha1.KustomizeImages{"nginx:1.15.5"},
		CommonLabels: map[string]string{
			"app.kubernetes.io/managed-by": "argo-cd",
			"app.kubernetes.io/part-of":    "${ARGOCD_APP_NAME}",
		},
		CommonAnnotations: map[string]string{
			"app.kubernetes.io/managed-by": "argo-cd",
			"app.kubernetes.io/part-of":    "${ARGOCD_APP_NAME}",
		},
		Namespace:                 namespace,
		CommonAnnotationsEnvsubst: true,
		Replicas: []v1alpha1.KustomizeReplica{
			{
				Name:  "nginx-deployment",
				Count: intstr.FromInt(2),
			},
			{
				Name:  "web",
				Count: intstr.FromString("4"),
			},
		},
	}
<<<<<<< HEAD
	objs, images, _, err := kustomize.Build(&kustomizeSource, nil, env)
=======
	objs, images, err := kustomize.Build(&kustomizeSource, nil, env, &BuildOpts{
		KubeVersion: "1.27", APIVersions: []string{"foo", "bar"},
	})
>>>>>>> edf631c9
	require.NoError(t, err)
	if err != nil {
		assert.Len(t, objs, 2)
		assert.Len(t, images, 2)
	}
	for _, obj := range objs {
		fmt.Println(obj.GetAnnotations())
		switch obj.GetKind() {
		case "StatefulSet":
			assert.Equal(t, namePrefix+"web"+nameSuffix, obj.GetName())
			assert.Equal(t, map[string]string{
				"app.kubernetes.io/managed-by": "argo-cd",
				"app.kubernetes.io/part-of":    "argo-cd-tests",
			}, obj.GetLabels())
			assert.Equal(t, map[string]string{
				"app.kubernetes.io/managed-by": "argo-cd",
				"app.kubernetes.io/part-of":    "argo-cd-tests",
			}, obj.GetAnnotations())
			replicas, ok, err := unstructured.NestedInt64(obj.Object, "spec", "replicas")
			require.NoError(t, err)
			require.True(t, ok)
			assert.Equal(t, int64(4), replicas)
			assert.Equal(t, namespace, obj.GetNamespace())
		case "Deployment":
			assert.Equal(t, namePrefix+"nginx-deployment"+nameSuffix, obj.GetName())
			assert.Equal(t, map[string]string{
				"app":                          "nginx",
				"app.kubernetes.io/managed-by": "argo-cd",
				"app.kubernetes.io/part-of":    "argo-cd-tests",
			}, obj.GetLabels())
			assert.Equal(t, map[string]string{
				"app.kubernetes.io/managed-by": "argo-cd",
				"app.kubernetes.io/part-of":    "argo-cd-tests",
			}, obj.GetAnnotations())
			replicas, ok, err := unstructured.NestedInt64(obj.Object, "spec", "replicas")
			require.NoError(t, err)
			require.True(t, ok)
			assert.Equal(t, int64(2), replicas)
			assert.Equal(t, namespace, obj.GetNamespace())
		}
	}

	for _, image := range images {
		switch image {
		case "nginx":
			assert.Equal(t, "1.15.5", image)
		}
	}
}

func TestFailKustomizeBuild(t *testing.T) {
	appPath, err := testDataDir(t, kustomization1)
	require.NoError(t, err)
	kustomize := NewKustomizeApp(appPath, appPath, git.NopCreds{}, "", "")
	kustomizeSource := v1alpha1.ApplicationSourceKustomize{
		Replicas: []v1alpha1.KustomizeReplica{
			{
				Name:  "nginx-deployment",
				Count: intstr.Parse("garbage"),
			},
		},
	}
<<<<<<< HEAD
	_, _, _, err = kustomize.Build(&kustomizeSource, nil, nil)
=======
	_, _, err = kustomize.Build(&kustomizeSource, nil, nil, nil)
>>>>>>> edf631c9
	assert.EqualError(t, err, "expected integer value for count. Received: garbage")
}

func TestFindKustomization(t *testing.T) {
	testFindKustomization(t, kustomization1, "kustomization.yaml")
	testFindKustomization(t, kustomization2a, "kustomization.yml")
	testFindKustomization(t, kustomization2b, "Kustomization")
}

func testFindKustomization(t *testing.T, set string, expected string) {
	kustomization, err := (&kustomize{path: "testdata/" + set}).findKustomization()
	require.NoError(t, err)
	assert.Equal(t, "testdata/"+set+"/"+expected, kustomization)
}

func TestIsKustomization(t *testing.T) {
	assert.True(t, IsKustomization("kustomization.yaml"))
	assert.True(t, IsKustomization("kustomization.yml"))
	assert.True(t, IsKustomization("Kustomization"))
	assert.False(t, IsKustomization("rubbish.yml"))
}

func TestParseKustomizeBuildOptions(t *testing.T) {
	built := parseKustomizeBuildOptions("guestbook", "-v 6 --logtostderr", &BuildOpts{
		KubeVersion: "1.27", APIVersions: []string{"foo", "bar"},
	})
	// Helm is not enabled so helm options are not in the params
	assert.Equal(t, []string{"build", "guestbook", "-v", "6", "--logtostderr"}, built)
}

func TestParseKustomizeBuildHelmOptions(t *testing.T) {
	built := parseKustomizeBuildOptions("guestbook", "-v 6 --logtostderr --enable-helm", &BuildOpts{
		KubeVersion: "1.27",
		APIVersions: []string{"foo", "bar"},
	})
	assert.Equal(t, []string{
		"build", "guestbook",
		"-v", "6", "--logtostderr", "--enable-helm",
		"--helm-kube-version", "1.27",
		"--helm-api-versions", "foo", "--helm-api-versions", "bar",
	}, built)
}

func TestVersion(t *testing.T) {
	ver, err := Version(false)
	require.NoError(t, err)
	assert.NotEmpty(t, ver)
}

func TestGetSemver(t *testing.T) {
	ver, err := getSemver()
	require.NoError(t, err)
	assert.NotEmpty(t, ver)
}

func TestKustomizeBuildForceCommonLabels(t *testing.T) {
	type testCase struct {
		TestData        string
		KustomizeSource v1alpha1.ApplicationSourceKustomize
		ExpectedLabels  map[string]string
		ExpectErr       bool
		Env             *v1alpha1.Env
	}
	testCases := []testCase{
		{
			TestData: kustomization3,
			KustomizeSource: v1alpha1.ApplicationSourceKustomize{
				ForceCommonLabels: true,
				CommonLabels: map[string]string{
					"foo":  "edited",
					"test": "${ARGOCD_APP_NAME}",
				},
			},
			ExpectedLabels: map[string]string{
				"app":  "nginx",
				"foo":  "edited",
				"test": "argo-cd-tests",
			},
			Env: &v1alpha1.Env{
				&v1alpha1.EnvEntry{
					Name:  "ARGOCD_APP_NAME",
					Value: "argo-cd-tests",
				},
			},
		},
		{
			TestData: kustomization3,
			KustomizeSource: v1alpha1.ApplicationSourceKustomize{
				ForceCommonLabels: false,
				CommonLabels: map[string]string{
					"foo": "edited",
				},
			},
			ExpectErr: true,
			Env: &v1alpha1.Env{
				&v1alpha1.EnvEntry{
					Name:  "ARGOCD_APP_NAME",
					Value: "argo-cd-tests",
				},
			},
		},
	}
	for _, tc := range testCases {
		appPath, err := testDataDir(t, tc.TestData)
		require.NoError(t, err)
		kustomize := NewKustomizeApp(appPath, appPath, git.NopCreds{}, "", "")
<<<<<<< HEAD
		objs, _, _, err := kustomize.Build(&tc.KustomizeSource, nil, tc.Env)
=======
		objs, _, err := kustomize.Build(&tc.KustomizeSource, nil, tc.Env, nil)
>>>>>>> edf631c9
		switch tc.ExpectErr {
		case true:
			require.Error(t, err)
		default:
			require.NoError(t, err)
			if assert.Len(t, objs, 1) {
				assert.Equal(t, tc.ExpectedLabels, objs[0].GetLabels())
			}
		}
	}
}

func TestKustomizeBuildForceCommonAnnotations(t *testing.T) {
	type testCase struct {
		TestData            string
		KustomizeSource     v1alpha1.ApplicationSourceKustomize
		ExpectedAnnotations map[string]string
		ExpectErr           bool
		Env                 *v1alpha1.Env
	}
	testCases := []testCase{
		{
			TestData: kustomization3,
			KustomizeSource: v1alpha1.ApplicationSourceKustomize{
				ForceCommonAnnotations: true,
				CommonAnnotations: map[string]string{
					"one":   "edited",
					"two":   "${test}",
					"three": "$ARGOCD_APP_NAME",
				},
				CommonAnnotationsEnvsubst: false,
			},
			ExpectedAnnotations: map[string]string{
				"baz":   "quux",
				"one":   "edited",
				"two":   "${test}",
				"three": "$ARGOCD_APP_NAME",
			},
			Env: &v1alpha1.Env{
				&v1alpha1.EnvEntry{
					Name:  "ARGOCD_APP_NAME",
					Value: "argo-cd-tests",
				},
			},
		},
		{
			TestData: kustomization3,
			KustomizeSource: v1alpha1.ApplicationSourceKustomize{
				ForceCommonAnnotations: true,
				CommonAnnotations: map[string]string{
					"one":   "edited",
					"two":   "${test}",
					"three": "$ARGOCD_APP_NAME",
				},
				CommonAnnotationsEnvsubst: true,
			},
			ExpectedAnnotations: map[string]string{
				"baz":   "quux",
				"one":   "edited",
				"two":   "",
				"three": "argo-cd-tests",
			},
			Env: &v1alpha1.Env{
				&v1alpha1.EnvEntry{
					Name:  "ARGOCD_APP_NAME",
					Value: "argo-cd-tests",
				},
			},
		},
		{
			TestData: kustomization3,
			KustomizeSource: v1alpha1.ApplicationSourceKustomize{
				ForceCommonAnnotations: false,
				CommonAnnotations: map[string]string{
					"one": "edited",
				},
				CommonAnnotationsEnvsubst: true,
			},
			ExpectErr: true,
			Env: &v1alpha1.Env{
				&v1alpha1.EnvEntry{
					Name:  "ARGOCD_APP_NAME",
					Value: "argo-cd-tests",
				},
			},
		},
	}
	for _, tc := range testCases {
		appPath, err := testDataDir(t, tc.TestData)
		require.NoError(t, err)
		kustomize := NewKustomizeApp(appPath, appPath, git.NopCreds{}, "", "")
<<<<<<< HEAD
		objs, _, _, err := kustomize.Build(&tc.KustomizeSource, nil, tc.Env)
=======
		objs, _, err := kustomize.Build(&tc.KustomizeSource, nil, tc.Env, nil)
>>>>>>> edf631c9
		switch tc.ExpectErr {
		case true:
			require.Error(t, err)
		default:
			require.NoError(t, err)
			if assert.Len(t, objs, 1) {
				assert.Equal(t, tc.ExpectedAnnotations, objs[0].GetAnnotations())
			}
		}
	}
}

func TestKustomizeLabelWithoutSelector(t *testing.T) {
	type testCase struct {
		TestData               string
		KustomizeSource        v1alpha1.ApplicationSourceKustomize
		ExpectedMetadataLabels map[string]string
		ExpectedSelectorLabels map[string]string
		ExpectedTemplateLabels map[string]string
		ExpectErr              bool
		Env                    *v1alpha1.Env
	}
	testCases := []testCase{
		{
			TestData: kustomization7,
			KustomizeSource: v1alpha1.ApplicationSourceKustomize{
				CommonLabels: map[string]string{
					"foo": "bar",
				},
				LabelWithoutSelector: true,
			},
			ExpectedMetadataLabels: map[string]string{"app": "nginx", "managed-by": "helm", "foo": "bar"},
			ExpectedSelectorLabels: map[string]string{"app": "nginx"},
			ExpectedTemplateLabels: map[string]string{"app": "nginx"},
			Env: &v1alpha1.Env{
				&v1alpha1.EnvEntry{
					Name:  "ARGOCD_APP_NAME",
					Value: "argo-cd-tests",
				},
			},
		},
		{
			TestData: kustomization7,
			KustomizeSource: v1alpha1.ApplicationSourceKustomize{
				CommonLabels: map[string]string{
					"managed-by": "argocd",
				},
				LabelWithoutSelector: true,
				ForceCommonLabels:    true,
			},
			ExpectedMetadataLabels: map[string]string{"app": "nginx", "managed-by": "argocd"},
			ExpectedSelectorLabels: map[string]string{"app": "nginx"},
			ExpectedTemplateLabels: map[string]string{"app": "nginx"},
			Env: &v1alpha1.Env{
				&v1alpha1.EnvEntry{
					Name:  "ARGOCD_APP_NAME",
					Value: "argo-cd-tests",
				},
			},
		},
	}

	for _, tc := range testCases {
		appPath, err := testDataDir(t, tc.TestData)
		require.NoError(t, err)
		kustomize := NewKustomizeApp(appPath, appPath, git.NopCreds{}, "", "")
<<<<<<< HEAD
		objs, _, _, err := kustomize.Build(&tc.KustomizeSource, nil, tc.Env)
=======
		objs, _, err := kustomize.Build(&tc.KustomizeSource, nil, tc.Env, nil)
>>>>>>> edf631c9

		switch tc.ExpectErr {
		case true:
			require.Error(t, err)
		default:
			require.NoError(t, err)
			if assert.Len(t, objs, 1) {
				obj := objs[0]
				sl, found, err := unstructured.NestedStringMap(obj.Object, "spec", "selector", "matchLabels")
				require.NoError(t, err)
				assert.True(t, found)
				tl, found, err := unstructured.NestedStringMap(obj.Object, "spec", "template", "metadata", "labels")
				require.NoError(t, err)
				assert.True(t, found)
				assert.Equal(t, tc.ExpectedMetadataLabels, obj.GetLabels())
				assert.Equal(t, tc.ExpectedSelectorLabels, sl)
				assert.Equal(t, tc.ExpectedTemplateLabels, tl)
			}
		}
	}
}

func TestKustomizeCustomVersion(t *testing.T) {
	appPath, err := testDataDir(t, kustomization1)
	require.NoError(t, err)
	kustomizePath, err := testDataDir(t, kustomization4)
	require.NoError(t, err)
	envOutputFile := kustomizePath + "/env_output"
	kustomize := NewKustomizeApp(appPath, appPath, git.NopCreds{}, "", kustomizePath+"/kustomize.special")
	kustomizeSource := v1alpha1.ApplicationSourceKustomize{
		Version: "special",
	}
	env := &v1alpha1.Env{
		&v1alpha1.EnvEntry{Name: "ARGOCD_APP_NAME", Value: "argo-cd-tests"},
	}
<<<<<<< HEAD
	objs, images, _, err := kustomize.Build(&kustomizeSource, nil, env)
=======
	objs, images, err := kustomize.Build(&kustomizeSource, nil, env, nil)
>>>>>>> edf631c9
	require.NoError(t, err)
	if err != nil {
		assert.Len(t, objs, 2)
		assert.Len(t, images, 2)
	}

	content, err := os.ReadFile(envOutputFile)
	require.NoError(t, err)
	assert.Equal(t, "ARGOCD_APP_NAME=argo-cd-tests\n", string(content))
}

func TestKustomizeBuildComponents(t *testing.T) {
	appPath, err := testDataDir(t, kustomization6)
	require.NoError(t, err)
	kustomize := NewKustomizeApp(appPath, appPath, git.NopCreds{}, "", "")

	kustomizeSource := v1alpha1.ApplicationSourceKustomize{
		Components: []string{"./components"},
	}
<<<<<<< HEAD
	objs, _, _, err := kustomize.Build(&kustomizeSource, nil, nil)
=======
	objs, _, err := kustomize.Build(&kustomizeSource, nil, nil, nil)
>>>>>>> edf631c9
	require.NoError(t, err)
	obj := objs[0]
	assert.Equal(t, "nginx-deployment", obj.GetName())
	assert.Equal(t, map[string]string{
		"app": "nginx",
	}, obj.GetLabels())
	replicas, ok, err := unstructured.NestedInt64(obj.Object, "spec", "replicas")
	require.NoError(t, err)
	require.True(t, ok)
	assert.Equal(t, int64(3), replicas)
}

func TestKustomizeBuildPatches(t *testing.T) {
	appPath, err := testDataDir(t, kustomization5)
	require.NoError(t, err)
	kustomize := NewKustomizeApp(appPath, appPath, git.NopCreds{}, "", "")

	kustomizeSource := v1alpha1.ApplicationSourceKustomize{
		Patches: []v1alpha1.KustomizePatch{
			{
				Patch: `[ { "op": "replace", "path": "/spec/template/spec/containers/0/ports/0/containerPort", "value": 443 },  { "op": "replace", "path": "/spec/template/spec/containers/0/name", "value": "test" }]`,
				Target: &v1alpha1.KustomizeSelector{
					KustomizeResId: v1alpha1.KustomizeResId{
						KustomizeGvk: v1alpha1.KustomizeGvk{
							Kind: "Deployment",
						},
						Name: "nginx-deployment",
					},
				},
			},
		},
	}
<<<<<<< HEAD
	objs, _, _, err := kustomize.Build(&kustomizeSource, nil, nil)
=======
	objs, _, err := kustomize.Build(&kustomizeSource, nil, nil, nil)
>>>>>>> edf631c9
	require.NoError(t, err)
	obj := objs[0]
	containers, found, err := unstructured.NestedSlice(obj.Object, "spec", "template", "spec", "containers")
	require.NoError(t, err)
	assert.True(t, found)

	ports, found, err := unstructured.NestedSlice(
		containers[0].(map[string]interface{}),
		"ports",
	)
	assert.True(t, found)
	require.NoError(t, err)

	port, found, err := unstructured.NestedInt64(
		ports[0].(map[string]interface{}),
		"containerPort",
	)

	assert.True(t, found)
	require.NoError(t, err)
	assert.Equal(t, int64(443), port)

	name, found, err := unstructured.NestedString(
		containers[0].(map[string]interface{}),
		"name",
	)
	assert.True(t, found)
	require.NoError(t, err)
	assert.Equal(t, "test", name)
}<|MERGE_RESOLUTION|>--- conflicted
+++ resolved
@@ -72,13 +72,9 @@
 			},
 		},
 	}
-<<<<<<< HEAD
-	objs, images, _, err := kustomize.Build(&kustomizeSource, nil, env)
-=======
-	objs, images, err := kustomize.Build(&kustomizeSource, nil, env, &BuildOpts{
+	objs, images, _, err := kustomize.Build(&kustomizeSource, nil, env, &BuildOpts{
 		KubeVersion: "1.27", APIVersions: []string{"foo", "bar"},
 	})
->>>>>>> edf631c9
 	require.NoError(t, err)
 	if err != nil {
 		assert.Len(t, objs, 2)
@@ -141,11 +137,7 @@
 			},
 		},
 	}
-<<<<<<< HEAD
-	_, _, _, err = kustomize.Build(&kustomizeSource, nil, nil)
-=======
-	_, _, err = kustomize.Build(&kustomizeSource, nil, nil, nil)
->>>>>>> edf631c9
+	_, _, _, err = kustomize.Build(&kustomizeSource, nil, nil, nil)
 	assert.EqualError(t, err, "expected integer value for count. Received: garbage")
 }
 
@@ -252,11 +244,7 @@
 		appPath, err := testDataDir(t, tc.TestData)
 		require.NoError(t, err)
 		kustomize := NewKustomizeApp(appPath, appPath, git.NopCreds{}, "", "")
-<<<<<<< HEAD
-		objs, _, _, err := kustomize.Build(&tc.KustomizeSource, nil, tc.Env)
-=======
-		objs, _, err := kustomize.Build(&tc.KustomizeSource, nil, tc.Env, nil)
->>>>>>> edf631c9
+		objs, _, _, err := kustomize.Build(&tc.KustomizeSource, nil, tc.Env, nil)
 		switch tc.ExpectErr {
 		case true:
 			require.Error(t, err)
@@ -348,11 +336,7 @@
 		appPath, err := testDataDir(t, tc.TestData)
 		require.NoError(t, err)
 		kustomize := NewKustomizeApp(appPath, appPath, git.NopCreds{}, "", "")
-<<<<<<< HEAD
-		objs, _, _, err := kustomize.Build(&tc.KustomizeSource, nil, tc.Env)
-=======
-		objs, _, err := kustomize.Build(&tc.KustomizeSource, nil, tc.Env, nil)
->>>>>>> edf631c9
+		objs, _, _, err := kustomize.Build(&tc.KustomizeSource, nil, tc.Env, nil)
 		switch tc.ExpectErr {
 		case true:
 			require.Error(t, err)
@@ -419,11 +403,7 @@
 		appPath, err := testDataDir(t, tc.TestData)
 		require.NoError(t, err)
 		kustomize := NewKustomizeApp(appPath, appPath, git.NopCreds{}, "", "")
-<<<<<<< HEAD
-		objs, _, _, err := kustomize.Build(&tc.KustomizeSource, nil, tc.Env)
-=======
-		objs, _, err := kustomize.Build(&tc.KustomizeSource, nil, tc.Env, nil)
->>>>>>> edf631c9
+		objs, _, _, err := kustomize.Build(&tc.KustomizeSource, nil, tc.Env, nil)
 
 		switch tc.ExpectErr {
 		case true:
@@ -459,11 +439,7 @@
 	env := &v1alpha1.Env{
 		&v1alpha1.EnvEntry{Name: "ARGOCD_APP_NAME", Value: "argo-cd-tests"},
 	}
-<<<<<<< HEAD
-	objs, images, _, err := kustomize.Build(&kustomizeSource, nil, env)
-=======
-	objs, images, err := kustomize.Build(&kustomizeSource, nil, env, nil)
->>>>>>> edf631c9
+	objs, images, _, err := kustomize.Build(&kustomizeSource, nil, env, nil)
 	require.NoError(t, err)
 	if err != nil {
 		assert.Len(t, objs, 2)
@@ -483,11 +459,7 @@
 	kustomizeSource := v1alpha1.ApplicationSourceKustomize{
 		Components: []string{"./components"},
 	}
-<<<<<<< HEAD
-	objs, _, _, err := kustomize.Build(&kustomizeSource, nil, nil)
-=======
-	objs, _, err := kustomize.Build(&kustomizeSource, nil, nil, nil)
->>>>>>> edf631c9
+	objs, _, _, err := kustomize.Build(&kustomizeSource, nil, nil, nil)
 	require.NoError(t, err)
 	obj := objs[0]
 	assert.Equal(t, "nginx-deployment", obj.GetName())
@@ -520,11 +492,7 @@
 			},
 		},
 	}
-<<<<<<< HEAD
-	objs, _, _, err := kustomize.Build(&kustomizeSource, nil, nil)
-=======
-	objs, _, err := kustomize.Build(&kustomizeSource, nil, nil, nil)
->>>>>>> edf631c9
+	objs, _, _, err := kustomize.Build(&kustomizeSource, nil, nil, nil)
 	require.NoError(t, err)
 	obj := objs[0]
 	containers, found, err := unstructured.NestedSlice(obj.Object, "spec", "template", "spec", "containers")
