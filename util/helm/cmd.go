package helm

import (
	"errors"
	"fmt"
	"os"
	"os/exec"
	"path"
	"path/filepath"
	"regexp"
	"strings"

	log "github.com/sirupsen/logrus"

	"github.com/argoproj/argo-cd/v2/common"
	executil "github.com/argoproj/argo-cd/v2/util/exec"
	argoio "github.com/argoproj/argo-cd/v2/util/io"
	pathutil "github.com/argoproj/argo-cd/v2/util/io/path"
	"github.com/argoproj/argo-cd/v2/util/proxy"
)

// A thin wrapper around the "helm" command, adding logging and error translation.
type Cmd struct {
	helmHome  string
	WorkDir   string
	IsLocal   bool
	IsHelmOci bool
	proxy     string
}

func NewCmd(workDir string, version string, proxy string) (*Cmd, error) {
	switch version {
	// If v3 is specified (or by default, if no value is specified) then use v3
	case "", "v3":
		return NewCmdWithVersion(workDir, false, proxy)
	}
	return nil, fmt.Errorf("helm chart version '%s' is not supported", version)
}

func NewCmdWithVersion(workDir string, isHelmOci bool, proxy string) (*Cmd, error) {
	tmpDir, err := os.MkdirTemp("", "helm")
	if err != nil {
		return nil, err
	}
	return &Cmd{WorkDir: workDir, helmHome: tmpDir, IsHelmOci: isHelmOci, proxy: proxy}, err
}

var redactor = func(text string) string {
	return regexp.MustCompile("(--username|--password) [^ ]*").ReplaceAllString(text, "$1 ******")
}

<<<<<<< HEAD
func (c Cmd) run(args ...string) (string, string, error) {
	cmd := exec.Command(c.binaryName, args...)
=======
func (c Cmd) run(args ...string) (string, error) {
	cmd := exec.Command("helm", args...)
>>>>>>> 5ccea0d4
	cmd.Dir = c.WorkDir
	cmd.Env = os.Environ()
	if !c.IsLocal {
		cmd.Env = append(cmd.Env,
			fmt.Sprintf("XDG_CACHE_HOME=%s/cache", c.helmHome),
			fmt.Sprintf("XDG_CONFIG_HOME=%s/config", c.helmHome),
			fmt.Sprintf("XDG_DATA_HOME=%s/data", c.helmHome),
			fmt.Sprintf("HELM_CONFIG_HOME=%s/config", c.helmHome))
	}

	if c.IsHelmOci {
		cmd.Env = append(cmd.Env, "HELM_EXPERIMENTAL_OCI=1")
	}

	cmd.Env = proxy.UpsertEnv(cmd, c.proxy)

	out, err := executil.RunWithRedactor(cmd, redactor)
	fullCommand := executil.GetCommandArgsToLog(cmd)
	return out, fullCommand, err
}

<<<<<<< HEAD
func (c *Cmd) Init() (string, string, error) {
	if c.initSupported {
		return c.run("init", "--client-only", "--skip-refresh")
	}
	return "", "", nil
}

func (c *Cmd) RegistryLogin(repo string, creds Creds) (string, string, error) {
=======
func (c *Cmd) RegistryLogin(repo string, creds Creds) (string, error) {
>>>>>>> 5ccea0d4
	args := []string{"registry", "login"}
	args = append(args, repo)

	if creds.Username != "" {
		args = append(args, "--username", creds.Username)
	}

	if creds.Password != "" {
		args = append(args, "--password", creds.Password)
	}

	if creds.CAPath != "" {
		args = append(args, "--ca-file", creds.CAPath)
	}

	if len(creds.CertData) > 0 {
		filePath, closer, err := writeToTmp(creds.CertData)
		if err != nil {
			return "", "", err
		}
		defer argoio.Close(closer)
		args = append(args, "--cert-file", filePath)
	}

	if len(creds.KeyData) > 0 {
		filePath, closer, err := writeToTmp(creds.KeyData)
		if err != nil {
			return "", "", err
		}
		defer argoio.Close(closer)
		args = append(args, "--key-file", filePath)
	}

	if creds.InsecureSkipVerify {
		args = append(args, "--insecure")
	}
	return c.run(args...)
}

func (c *Cmd) RegistryLogout(repo string, creds Creds) (string, string, error) {
	args := []string{"registry", "logout"}
	args = append(args, repo)

	return c.run(args...)
}

func (c *Cmd) RepoAdd(name string, url string, opts Creds, passCredentials bool) (string, string, error) {
	tmp, err := os.MkdirTemp("", "helm")
	if err != nil {
		return "", "", err
	}
	defer func() { _ = os.RemoveAll(tmp) }()

	args := []string{"repo", "add"}

	if opts.Username != "" {
		args = append(args, "--username", opts.Username)
	}

	if opts.Password != "" {
		args = append(args, "--password", opts.Password)
	}

	if opts.CAPath != "" {
		args = append(args, "--ca-file", opts.CAPath)
	}

	if opts.InsecureSkipVerify {
		args = append(args, "--insecure-skip-tls-verify")
	}

	if len(opts.CertData) > 0 {
		certFile, err := os.CreateTemp("", "helm")
		if err != nil {
			return "", "", err
		}
		_, err = certFile.Write(opts.CertData)
		if err != nil {
			return "", "", err
		}
		defer certFile.Close()
		args = append(args, "--cert-file", certFile.Name())
	}

	if len(opts.KeyData) > 0 {
		keyFile, err := os.CreateTemp("", "helm")
		if err != nil {
			return "", "", err
		}
		_, err = keyFile.Write(opts.KeyData)
		if err != nil {
			return "", "", err
		}
		defer keyFile.Close()
		args = append(args, "--key-file", keyFile.Name())
	}

	if passCredentials {
		args = append(args, "--pass-credentials")
	}

	args = append(args, name, url)

	return c.run(args...)
}

func writeToTmp(data []byte) (string, argoio.Closer, error) {
	file, err := os.CreateTemp("", "")
	if err != nil {
		return "", nil, err
	}
	err = os.WriteFile(file.Name(), data, 0o644)
	if err != nil {
		_ = os.RemoveAll(file.Name())
		return "", nil, err
	}
	defer func() {
		if err = file.Close(); err != nil {
			log.WithFields(log.Fields{
				common.SecurityField:    common.SecurityMedium,
				common.SecurityCWEField: common.SecurityCWEMissingReleaseOfFileDescriptor,
			}).Errorf("error closing file %q: %v", file.Name(), err)
		}
	}()
	return file.Name(), argoio.NewCloser(func() error {
		return os.RemoveAll(file.Name())
	}), nil
}

<<<<<<< HEAD
func (c *Cmd) Fetch(repo, chartName, version, destination string, creds Creds, passCredentials bool) (string, string, error) {
	args := []string{c.pullCommand, "--destination", destination}
=======
func (c *Cmd) Fetch(repo, chartName, version, destination string, creds Creds, passCredentials bool) (string, error) {
	args := []string{"pull", "--destination", destination}
>>>>>>> 5ccea0d4
	if version != "" {
		args = append(args, "--version", version)
	}
	if creds.Username != "" {
		args = append(args, "--username", creds.Username)
	}
	if creds.Password != "" {
		args = append(args, "--password", creds.Password)
	}
	if creds.InsecureSkipVerify {
		args = append(args, "--insecure-skip-tls-verify")
	}

	args = append(args, "--repo", repo, chartName)

	if creds.CAPath != "" {
		args = append(args, "--ca-file", creds.CAPath)
	}
	if len(creds.CertData) > 0 {
		filePath, closer, err := writeToTmp(creds.CertData)
		if err != nil {
			return "", "", err
		}
		defer argoio.Close(closer)
		args = append(args, "--cert-file", filePath)
	}
	if len(creds.KeyData) > 0 {
		filePath, closer, err := writeToTmp(creds.KeyData)
		if err != nil {
			return "", "", err
		}
		defer argoio.Close(closer)
		args = append(args, "--key-file", filePath)
	}
	if passCredentials {
		args = append(args, "--pass-credentials")
	}

	return c.run(args...)
}

func (c *Cmd) PullOCI(repo string, chart string, version string, destination string, creds Creds) (string, string, error) {
	args := []string{
		"pull", fmt.Sprintf("oci://%s/%s", repo, chart), "--version",
		version,
		"--destination",
		destination,
	}
	if creds.CAPath != "" {
		args = append(args, "--ca-file", creds.CAPath)
	}

	if len(creds.CertData) > 0 {
		filePath, closer, err := writeToTmp(creds.CertData)
		if err != nil {
			return "", "", err
		}
		defer argoio.Close(closer)
		args = append(args, "--cert-file", filePath)
	}

	if len(creds.KeyData) > 0 {
		filePath, closer, err := writeToTmp(creds.KeyData)
		if err != nil {
			return "", "", err
		}
		defer argoio.Close(closer)
		args = append(args, "--key-file", filePath)
	}

	if creds.InsecureSkipVerify {
		args = append(args, "--insecure-skip-tls-verify")
	}
	return c.run(args...)
}

func (c *Cmd) dependencyBuild() (string, string, error) {
	return c.run("dependency", "build")
}

<<<<<<< HEAD
func (c *Cmd) inspectValues(values string) (string, string, error) {
	return c.run(c.showCommand, "values", values)
}

func (c *Cmd) InspectChart() (string, string, error) {
	return c.run(c.showCommand, "chart", ".")
=======
func (c *Cmd) inspectValues(values string) (string, error) {
	return c.run("show", "values", values)
}

func (c *Cmd) InspectChart() (string, error) {
	return c.run("show", "chart", ".")
>>>>>>> 5ccea0d4
}

type TemplateOpts struct {
	Name        string
	Namespace   string
	KubeVersion string
	APIVersions []string
	Set         map[string]string
	SetString   map[string]string
	SetFile     map[string]pathutil.ResolvedFilePath
	Values      []pathutil.ResolvedFilePath
	SkipCrds    bool
}

var (
	re                 = regexp.MustCompile(`([^\\]),`)
	apiVersionsRemover = regexp.MustCompile(`(--api-versions [^ ]+ )+`)
)

func cleanSetParameters(val string) string {
	// `{}` equal helm list parameters format, so don't escape `,`.
	if strings.HasPrefix(val, `{`) && strings.HasSuffix(val, `}`) {
		return val
	}
	return re.ReplaceAllString(val, `$1\,`)
}

<<<<<<< HEAD
// template runs the `helm template` command and returns the output as well as the full text of the command.
func (c *Cmd) template(chartPath string, opts *TemplateOpts) (string, string, error) {
	if c.HelmVer.getPostTemplateCallback != nil {
		if callback, err := c.HelmVer.getPostTemplateCallback(filepath.Clean(path.Join(c.WorkDir, chartPath))); err == nil {
			defer callback()
		} else {
			return "", "", err
		}
	}

	args := []string{"template", chartPath}
=======
func (c *Cmd) template(chartPath string, opts *TemplateOpts) (string, error) {
	if callback, err := cleanupChartLockFile(filepath.Clean(path.Join(c.WorkDir, chartPath))); err == nil {
		defer callback()
	} else {
		return "", err
	}

	args := []string{"template", chartPath, "--name-template", opts.Name}
>>>>>>> 5ccea0d4

	if opts.Name != "" {
		args = append(args, c.templateNameArg, opts.Name)
	}
	if opts.Namespace != "" {
		args = append(args, "--namespace", opts.Namespace)
	}
	if opts.KubeVersion != "" {
		args = append(args, "--kube-version", opts.KubeVersion)
	}
	for key, val := range opts.Set {
		args = append(args, "--set", key+"="+cleanSetParameters(val))
	}
	for key, val := range opts.SetString {
		args = append(args, "--set-string", key+"="+cleanSetParameters(val))
	}
	for key, val := range opts.SetFile {
		args = append(args, "--set-file", key+"="+cleanSetParameters(string(val)))
	}
	for _, val := range opts.Values {
		args = append(args, "--values", string(val))
	}
	for _, v := range opts.APIVersions {
		args = append(args, "--api-versions", v)
	}
	if !opts.SkipCrds {
		args = append(args, "--include-crds")
	}

	out, command, err := c.run(args...)
	if err != nil {
		msg := err.Error()
		if strings.Contains(msg, "--api-versions") {
			log.Debug(msg)
			msg = apiVersionsRemover.ReplaceAllString(msg, "<api versions removed> ")
		}
		return "", "", errors.New(msg)
	}
	return out, command, nil
}

<<<<<<< HEAD
func (c *Cmd) Freestyle(args ...string) (string, string, error) {
=======
// Workaround for Helm3 behavior (see https://github.com/helm/helm/issues/6870).
// The `helm template` command generates Chart.lock after which `helm dependency build` does not work
// As workaround removing lock file unless it exists before running helm template
func cleanupChartLockFile(chartPath string) (func(), error) {
	exists := true
	lockPath := path.Join(chartPath, "Chart.lock")
	if _, err := os.Stat(lockPath); err != nil {
		if os.IsNotExist(err) {
			exists = false
		} else {
			return nil, err
		}
	}
	return func() {
		if !exists {
			_ = os.Remove(lockPath)
		}
	}, nil
}

func (c *Cmd) Freestyle(args ...string) (string, error) {
>>>>>>> 5ccea0d4
	return c.run(args...)
}

func (c *Cmd) Close() {
	_ = os.RemoveAll(c.helmHome)
}<|MERGE_RESOLUTION|>--- conflicted
+++ resolved
@@ -49,13 +49,8 @@
 	return regexp.MustCompile("(--username|--password) [^ ]*").ReplaceAllString(text, "$1 ******")
 }
 
-<<<<<<< HEAD
 func (c Cmd) run(args ...string) (string, string, error) {
-	cmd := exec.Command(c.binaryName, args...)
-=======
-func (c Cmd) run(args ...string) (string, error) {
 	cmd := exec.Command("helm", args...)
->>>>>>> 5ccea0d4
 	cmd.Dir = c.WorkDir
 	cmd.Env = os.Environ()
 	if !c.IsLocal {
@@ -77,18 +72,7 @@
 	return out, fullCommand, err
 }
 
-<<<<<<< HEAD
-func (c *Cmd) Init() (string, string, error) {
-	if c.initSupported {
-		return c.run("init", "--client-only", "--skip-refresh")
-	}
-	return "", "", nil
-}
-
 func (c *Cmd) RegistryLogin(repo string, creds Creds) (string, string, error) {
-=======
-func (c *Cmd) RegistryLogin(repo string, creds Creds) (string, error) {
->>>>>>> 5ccea0d4
 	args := []string{"registry", "login"}
 	args = append(args, repo)
 
@@ -218,13 +202,8 @@
 	}), nil
 }
 
-<<<<<<< HEAD
 func (c *Cmd) Fetch(repo, chartName, version, destination string, creds Creds, passCredentials bool) (string, string, error) {
-	args := []string{c.pullCommand, "--destination", destination}
-=======
-func (c *Cmd) Fetch(repo, chartName, version, destination string, creds Creds, passCredentials bool) (string, error) {
 	args := []string{"pull", "--destination", destination}
->>>>>>> 5ccea0d4
 	if version != "" {
 		args = append(args, "--version", version)
 	}
@@ -305,21 +284,12 @@
 	return c.run("dependency", "build")
 }
 
-<<<<<<< HEAD
 func (c *Cmd) inspectValues(values string) (string, string, error) {
-	return c.run(c.showCommand, "values", values)
+	return c.run("show", "values", values)
 }
 
 func (c *Cmd) InspectChart() (string, string, error) {
-	return c.run(c.showCommand, "chart", ".")
-=======
-func (c *Cmd) inspectValues(values string) (string, error) {
-	return c.run("show", "values", values)
-}
-
-func (c *Cmd) InspectChart() (string, error) {
 	return c.run("show", "chart", ".")
->>>>>>> 5ccea0d4
 }
 
 type TemplateOpts struct {
@@ -347,31 +317,18 @@
 	return re.ReplaceAllString(val, `$1\,`)
 }
 
-<<<<<<< HEAD
 // template runs the `helm template` command and returns the output as well as the full text of the command.
 func (c *Cmd) template(chartPath string, opts *TemplateOpts) (string, string, error) {
-	if c.HelmVer.getPostTemplateCallback != nil {
-		if callback, err := c.HelmVer.getPostTemplateCallback(filepath.Clean(path.Join(c.WorkDir, chartPath))); err == nil {
-			defer callback()
-		} else {
-			return "", "", err
-		}
-	}
-
-	args := []string{"template", chartPath}
-=======
-func (c *Cmd) template(chartPath string, opts *TemplateOpts) (string, error) {
 	if callback, err := cleanupChartLockFile(filepath.Clean(path.Join(c.WorkDir, chartPath))); err == nil {
 		defer callback()
 	} else {
-		return "", err
-	}
-
-	args := []string{"template", chartPath, "--name-template", opts.Name}
->>>>>>> 5ccea0d4
+		return "", "", err
+	}
+
+	args := []string{"template", chartPath}
 
 	if opts.Name != "" {
-		args = append(args, c.templateNameArg, opts.Name)
+		args = append(args, "--name-template", opts.Name)
 	}
 	if opts.Namespace != "" {
 		args = append(args, "--namespace", opts.Namespace)
@@ -410,9 +367,6 @@
 	return out, command, nil
 }
 
-<<<<<<< HEAD
-func (c *Cmd) Freestyle(args ...string) (string, string, error) {
-=======
 // Workaround for Helm3 behavior (see https://github.com/helm/helm/issues/6870).
 // The `helm template` command generates Chart.lock after which `helm dependency build` does not work
 // As workaround removing lock file unless it exists before running helm template
@@ -433,8 +387,7 @@
 	}, nil
 }
 
-func (c *Cmd) Freestyle(args ...string) (string, error) {
->>>>>>> 5ccea0d4
+func (c *Cmd) Freestyle(args ...string) (string, string, error) {
 	return c.run(args...)
 }
 
