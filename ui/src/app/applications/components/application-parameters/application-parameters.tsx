import {AutocompleteField, DataLoader, FormField, FormSelect, getNestedField} from 'argo-ui';
import * as React from 'react';
import {FieldApi, FormApi, FormField as ReactFormField, Text, TextArea} from 'react-form';
import {cloneDeep} from 'lodash-es';
import {
    ArrayInputField,
    ArrayValueField,
    CheckboxField,
    EditablePanel,
    EditablePanelItem,
    Expandable,
    MapValueField,
    NameValueEditor,
    StringValueField,
    NameValue,
    TagsInputField,
    ValueEditor,
    Paginate,
    RevisionHelpIcon,
    Revision,
    Repo
} from '../../../shared/components';
import * as models from '../../../shared/models';
import {ApplicationSourceDirectory, Plugin} from '../../../shared/models';
import {services} from '../../../shared/services';
import {ImageTagFieldEditor} from './kustomize';
import * as kustomize from './kustomize-image';
import {VarsInputField} from './vars-input-field';
import {concatMaps} from '../../../shared/utils';
import {getAppDefaultSource, helpTip} from '../utils';
import * as jsYaml from 'js-yaml';
import {RevisionFormField} from '../revision-form-field/revision-form-field';

const TextWithMetadataField = ReactFormField((props: {metadata: {value: string}; fieldApi: FieldApi; className: string}) => {
    const {
        fieldApi: {getValue, setValue}
    } = props;
    const metadata = getValue() || props.metadata;

    return <input className={props.className} value={metadata.value} onChange={el => setValue({...metadata, value: el.target.value})} />;
});

function distinct<T>(first: IterableIterator<T>, second: IterableIterator<T>) {
    return Array.from(new Set(Array.from(first).concat(Array.from(second))));
}

function overridesFirst(first: {overrideIndex: number; metadata: {name: string}}, second: {overrideIndex: number; metadata: {name: string}}) {
    if (first.overrideIndex === second.overrideIndex) {
        return first.metadata.name.localeCompare(second.metadata.name);
    }
    if (first.overrideIndex < 0) {
        return 1;
    } else if (second.overrideIndex < 0) {
        return -1;
    }
    return first.overrideIndex - second.overrideIndex;
}

function processPath(path: string) {
    if (path !== null && path !== undefined) {
        if (path === '.') {
            return '(root)';
        }
        return path;
    }
    return '';
}

function getParamsEditableItems(
    app: models.Application,
    title: string,
    fieldsPath: string,
    removedOverrides: boolean[],
    setRemovedOverrides: React.Dispatch<boolean[]>,
    params: {
        key?: string;
        overrideIndex: number;
        original: string;
        metadata: {name: string; value: string};
    }[],
    component: React.ComponentType = TextWithMetadataField
) {
    return params
        .sort(overridesFirst)
        .map((param, i) => ({
            key: param.key,
            title: param.metadata.name,
            view: (
                <span title={param.metadata.value}>
                    {param.overrideIndex > -1 && <span className='fa fa-gavel' title={`Original value: ${param.original}`} />} {param.metadata.value}
                </span>
            ),
            edit: (formApi: FormApi) => {
                const labelStyle = {position: 'absolute', right: 0, top: 0, zIndex: 11} as any;
                const overrideRemoved = removedOverrides[i];
                const fieldItemPath = `${fieldsPath}[${i}]`;
                return (
                    <React.Fragment>
                        {(overrideRemoved && <span>{param.original}</span>) || (
                            <FormField
                                formApi={formApi}
                                field={fieldItemPath}
                                component={component}
                                componentProps={{
                                    metadata: param.metadata
                                }}
                            />
                        )}
                        {param.metadata.value !== param.original && !overrideRemoved && (
                            <a
                                onClick={() => {
                                    formApi.setValue(fieldItemPath, null);
                                    removedOverrides[i] = true;
                                    setRemovedOverrides(removedOverrides);
                                }}
                                style={labelStyle}>
                                Remove override
                            </a>
                        )}
                        {overrideRemoved && (
                            <a
                                onClick={() => {
                                    formApi.setValue(fieldItemPath, getNestedField(app, fieldsPath)[i]);
                                    removedOverrides[i] = false;
                                    setRemovedOverrides(removedOverrides);
                                }}
                                style={labelStyle}>
                                Keep override
                            </a>
                        )}
                    </React.Fragment>
                );
            }
        }))
        .map((item, i) => ({...item, before: (i === 0 && <p style={{marginTop: '1em'}}>{title}</p>) || null}));
}

export const ApplicationParameters = (props: {
    application: models.Application;
    details?: models.RepoAppDetails;
    detailsList?: models.RepoAppDetails[];
    save?: (application: models.Application, query: {validate?: boolean}) => Promise<any>;
    noReadonlyMode?: boolean;
    pageNumber?: number;
    setPageNumber?: (x: number) => any;
}) => {
    const app = cloneDeep(props.application);
    const source = getAppDefaultSource(app); // For source field
    const appSources = app?.spec.sources;
    const [removedOverrides, setRemovedOverrides] = React.useState(new Array<boolean>());

    let attributes: EditablePanelItem[] = [];
    const multipleAttributes = new Array<EditablePanelItem[]>();

    const [appParamsDeletedState, setAppParamsDeletedState] = React.useState([]);

    if (appSources && props.detailsList && props.detailsList.length > 1) {
        for (let i: number = 0; i < props.detailsList.length; i++) {
            multipleAttributes.push(
                gatherDetails(props.detailsList[i], attributes, appSources[i], app, setRemovedOverrides, removedOverrides, appParamsDeletedState, setAppParamsDeletedState)
            );
            attributes = [];
        }
    } else {
        // For source field. Delete this when source field is removed
        attributes = gatherDetails(props.details, attributes, source, app, setRemovedOverrides, removedOverrides, appParamsDeletedState, setAppParamsDeletedState);
    }

    if (props.detailsList && props.detailsList.length > 1) {
        return (
            <Paginate
                showHeader={false}
                data={multipleAttributes}
                page={props.pageNumber}
                preferencesKey={'5'}
                onPageChange={page => {
                    props.setPageNumber(page);
                }}>
                {data => {
                    const listOfPanels: any[] = [];
                    data.forEach(attr => {
                        const repoAppDetails = props.detailsList[multipleAttributes.indexOf(attr)];
                        listOfPanels.push(getEditablePanel(attr, repoAppDetails, multipleAttributes.indexOf(attr), app.spec.sources));
                    });
                    return listOfPanels;
                }}
            </Paginate>
        );
    } else {
        const v: models.ApplicationSource[] = new Array<models.ApplicationSource>();
        if (app.spec.sourceHydrator) {
            v.push({
                repoURL: app.spec.sourceHydrator.drySource.repoURL,
                targetRevision: app.spec.sourceHydrator.syncSource.targetRevision,
                path: app.spec.sourceHydrator.syncSource.path,
            })
        } else {
            v.push(app.spec.source);
        }
<<<<<<< HEAD
        return getEditablePanel(attributes, props.details, 0, v);
=======
        return getEditablePanel(attributes, props.details, 0, v, true);
>>>>>>> 62d4894d
    }

    function getEditablePanel(panel: EditablePanelItem[], repoAppDetails: models.RepoAppDetails, ind: number, sources: models.ApplicationSource[], isSingleSource?: boolean): any {
        const src: models.ApplicationSource = sources[ind];
        let descriptionCollapsed: string;
        let floatingTitle: string;
        if (sources.length > 1) {
            if (repoAppDetails.type === 'Directory') {
                floatingTitle = 'TYPE=' + repoAppDetails.type + ', URL=' + src.repoURL;
                descriptionCollapsed =
                    'TYPE=' + repoAppDetails.type + (src.path ? ', PATH=' + src.path : '' + (src.targetRevision ? ', TARGET REVISION=' + src.targetRevision : ''));
            } else if (repoAppDetails.type === 'Helm') {
                floatingTitle = 'TYPE=' + repoAppDetails.type + ', URL=' + src.repoURL + (src.chart ? ', CHART=' + src.chart + ':' + src.targetRevision : '');
                descriptionCollapsed =
                    'TYPE=' +
                    repoAppDetails.type +
                    (src.chart ? ', CHART=' + src.chart + ':' + src.targetRevision : '') +
                    (src.path ? ', PATH=' + src.path : '') +
                    (src.helm && src.helm.valueFiles ? ', VALUES=' + src.helm.valueFiles[0] : '');
            } else if (repoAppDetails.type === 'Kustomize') {
                floatingTitle = 'TYPE=' + repoAppDetails.type + ', URL=' + src.repoURL;
                descriptionCollapsed = 'TYPE=' + repoAppDetails.type + ', VERSION=' + src.kustomize.version + (src.path ? ', PATH=' + src.path : '');
            } else if (repoAppDetails.type === 'Plugin') {
                floatingTitle =
                    'TYPE=' +
                    repoAppDetails.type +
                    ', URL=' +
                    src.repoURL +
                    (src.path ? ', PATH=' + src.path : '') +
                    (src.targetRevision ? ', TARGET REVISION=' + src.targetRevision : '');
                descriptionCollapsed =
                    'TYPE=' + repoAppDetails.type + '' + (src.path ? ', PATH=' + src.path : '') + (src.targetRevision ? ', TARGET REVISION=' + src.targetRevision : '');
            }
        }
        return (
            <EditablePanel
                key={ind}
                save={
                    props.save &&
                    (async (input: models.Application) => {
                        const updatedSrc = isSingleSource ? input.spec.source : input.spec.sources[ind];

                        function isDefined(item: any) {
                            return item !== null && item !== undefined;
                        }
                        function isDefinedWithVersion(item: any) {
                            return item !== null && item !== undefined && item.match(/:/);
                        }

                        if (updatedSrc.helm && updatedSrc.helm.parameters) {
                            updatedSrc.helm.parameters = updatedSrc.helm.parameters.filter(isDefined);
                        }
                        if (updatedSrc.kustomize && updatedSrc.kustomize.images) {
                            updatedSrc.kustomize.images = updatedSrc.kustomize.images.filter(isDefinedWithVersion);
                        }

                        let params = input.spec?.source?.plugin?.parameters;
                        if (params) {
                            for (const param of params) {
                                if (param.map && param.array) {
                                    // eslint-disable-next-line @typescript-eslint/ban-ts-comment
                                    // @ts-ignore
                                    param.map = param.array.reduce((acc, {name, value}) => {
                                        // eslint-disable-next-line @typescript-eslint/ban-ts-comment
                                        // @ts-ignore
                                        acc[name] = value;
                                        return acc;
                                    }, {});
                                    delete param.array;
                                }
                            }

                            params = params.filter(param => !appParamsDeletedState.includes(param.name));
                            input.spec.source.plugin.parameters = params;
                        }
                        if (input.spec.source.helm && input.spec.source.helm.valuesObject) {
                            input.spec.source.helm.valuesObject = jsYaml.load(input.spec.source.helm.values); // Deserialize json
                            input.spec.source.helm.values = '';
                        }
                        await props.save(input, {});
                        setRemovedOverrides(new Array<boolean>());
                    })
                }
                values={
                    app?.spec?.source
                        ? ((props.details.plugin || app?.spec?.source?.plugin) && cloneDeep(app)) || app
                        : ((repoAppDetails.plugin || src?.plugin) && cloneDeep(app)) || app
                }
                validate={updatedApp => {
                    const errors = {} as any;

                    for (const fieldPath of ['spec.source.directory.jsonnet.tlas', 'spec.source.directory.jsonnet.extVars']) {
                        const invalid = ((getNestedField(updatedApp, fieldPath) || []) as Array<models.JsonnetVar>).filter(item => !item.name && !item.code);
                        errors[fieldPath] = invalid.length > 0 ? 'All fields must have name' : null;
                    }

                    if (updatedApp.spec.source.helm && updatedApp.spec.source.helm.values) {
                        const parsedValues = jsYaml.load(updatedApp.spec.source.helm.values);
                        errors['spec.source.helm.values'] = typeof parsedValues === 'object' ? null : 'Values must be a map';
                    }

                    return errors;
                }}
                onModeSwitch={
                    repoAppDetails.plugin &&
                    (() => {
                        setAppParamsDeletedState([]);
                    })
                }
                title={repoAppDetails.type.toLocaleUpperCase()}
                titleCollapsed={src.repoURL}
                floatingTitle={floatingTitle}
                items={panel as EditablePanelItem[]}
                noReadonlyMode={props.noReadonlyMode}
                collapsible={sources.length > 1}
                collapsed={true}
                collapsedDescription={descriptionCollapsed}
                hasMultipleSources={app.spec.sources && app.spec.sources.length > 0}
            />
        );
    }
};

function gatherDetails(
    repoDetails: models.RepoAppDetails,
    attributes: EditablePanelItem[],
    source: models.ApplicationSource,
    app: models.Application,
    setRemovedOverrides: any,
    removedOverrides: any,
    appParamsDeletedState: any[],
    setAppParamsDeletedState: any
): EditablePanelItem[] {
    const hasMultipleSources = app.spec.sources && app.spec.sources.length > 0;
    // eslint-disable-next-line no-prototype-builtins
    const isHelm = source.hasOwnProperty('chart');
    if (hasMultipleSources) {
        attributes.push({
            title: 'REPO URL',
            view: <Repo url={source.repoURL} />,
            edit: (formApi: FormApi) =>
                hasMultipleSources ? (
                    helpTip('REPO URL is not editable for applications with multiple sources. You can edit them in the "Manifest" tab.')
                ) : (
                    <FormField formApi={formApi} field='spec.source.repoURL' component={Text} />
                )
        });
        if (isHelm) {
            attributes.push({
                title: 'CHART',
                view: (
                    <span>
                        {source.chart}:{source.targetRevision}
                    </span>
                ),
                edit: (formApi: FormApi) =>
                    hasMultipleSources ? (
                        helpTip('CHART is not editable for applications with multiple sources. You can edit them in the "Manifest" tab.')
                    ) : (
                        <DataLoader input={{repoURL: source.repoURL}} load={src => services.repos.charts(src.repoURL).catch(() => new Array<models.HelmChart>())}>
                            {(charts: models.HelmChart[]) => (
                                <div className='row'>
                                    <div className='columns small-8'>
                                        <FormField
                                            formApi={formApi}
                                            field='spec.source.chart'
                                            component={AutocompleteField}
                                            componentProps={{
                                                items: charts.map(chart => chart.name),
                                                filterSuggestions: true
                                            }}
                                        />
                                    </div>
                                    <DataLoader
                                        input={{charts, chart: source.chart}}
                                        load={async data => {
                                            const chartInfo = data.charts.find(chart => chart.name === data.chart);
                                            return (chartInfo && chartInfo.versions) || new Array<string>();
                                        }}>
                                        {(versions: string[]) => (
                                            <div className='columns small-4'>
                                                <FormField
                                                    formApi={formApi}
                                                    field='spec.source.targetRevision'
                                                    component={AutocompleteField}
                                                    componentProps={{
                                                        items: versions
                                                    }}
                                                />
                                                <RevisionHelpIcon type='helm' top='0' />
                                            </div>
                                        )}
                                    </DataLoader>
                                </div>
                            )}
                        </DataLoader>
                    )
            });
        } else {
            attributes.push({
                title: 'TARGET REVISION',
                view: <Revision repoUrl={source.repoURL} revision={source.targetRevision || 'HEAD'} />,
                edit: (formApi: FormApi) =>
                    hasMultipleSources ? (
                        helpTip('TARGET REVISION is not editable for applications with multiple sources. You can edit them in the "Manifest" tab.')
                    ) : (
                        <RevisionFormField helpIconTop={'0'} hideLabel={true} formApi={formApi} repoURL={source.repoURL} />
                    )
            });
            attributes.push({
                title: 'PATH',
                view: (
                    <Revision repoUrl={source.repoURL} revision={source.targetRevision || 'HEAD'} path={source.path} isForPath={true}>
                        {processPath(source.path)}
                    </Revision>
                ),
                edit: (formApi: FormApi) =>
                    hasMultipleSources ? (
                        helpTip('PATH is not editable for applications with multiple sources. You can edit them in the "Manifest" tab.')
                    ) : (
                        <FormField formApi={formApi} field='spec.source.path' component={Text} />
                    )
            });
            attributes.push({
                title: 'REF',
                view: source.ref,
                edit: (formApi: FormApi) => <FormField formApi={formApi} field='spec.source.ref' component={Text} />
            });
        }
    }
    if (repoDetails.type === 'Kustomize' && repoDetails.kustomize) {
        attributes.push({
            title: 'VERSION',
            view: (source.kustomize && source.kustomize.version) || <span>default</span>,
            edit: (formApi: FormApi) => (
                <DataLoader load={() => services.authService.settings()}>
                    {settings =>
                        ((settings.kustomizeVersions || []).length > 0 && (
                            <FormField formApi={formApi} field='spec.source.kustomize.version' component={AutocompleteField} componentProps={{items: settings.kustomizeVersions}} />
                        )) || <span>default</span>
                    }
                </DataLoader>
            )
        });

        attributes.push({
            title: 'NAME PREFIX',
            view: source.kustomize && source.kustomize.namePrefix,
            edit: (formApi: FormApi) => <FormField formApi={formApi} field='spec.source.kustomize.namePrefix' component={Text} />
        });

        attributes.push({
            title: 'NAME SUFFIX',
            view: source.kustomize && source.kustomize.nameSuffix,
            edit: (formApi: FormApi) => <FormField formApi={formApi} field='spec.source.kustomize.nameSuffix' component={Text} />
        });

        attributes.push({
            title: 'NAMESPACE',
            view: app.spec.source.kustomize && app.spec.source.kustomize.namespace,
            edit: (formApi: FormApi) => <FormField formApi={formApi} field='spec.source.kustomize.namespace' component={Text} />
        });

        const srcImages = ((repoDetails && repoDetails.kustomize && repoDetails.kustomize.images) || []).map(val => kustomize.parse(val));
        const images = ((source.kustomize && source.kustomize.images) || []).map(val => kustomize.parse(val));

        if (srcImages.length > 0) {
            const imagesByName = new Map<string, kustomize.Image>();
            srcImages.forEach(img => imagesByName.set(img.name, img));

            const overridesByName = new Map<string, number>();
            images.forEach((override, i) => overridesByName.set(override.name, i));

            attributes = attributes.concat(
                getParamsEditableItems(
                    app,
                    'IMAGES',
                    'spec.source.kustomize.images',
                    removedOverrides,
                    setRemovedOverrides,
                    distinct(imagesByName.keys(), overridesByName.keys()).map(name => {
                        const param = imagesByName.get(name);
                        const original = param && kustomize.format(param);
                        let overrideIndex = overridesByName.get(name);
                        if (overrideIndex === undefined) {
                            overrideIndex = -1;
                        }
                        const value = (overrideIndex > -1 && kustomize.format(images[overrideIndex])) || original;
                        return {overrideIndex, original, metadata: {name, value}};
                    }),
                    ImageTagFieldEditor
                )
            );
        }
    } else if (repoDetails.type === 'Helm' && repoDetails.helm) {
        const isValuesObject = source?.helm?.valuesObject;
        const helmValues = isValuesObject ? jsYaml.dump(source.helm.valuesObject) : source?.helm?.values;
        attributes.push({
            title: 'VALUES FILES',
            view: (source.helm && (source.helm.valueFiles || []).join(', ')) || 'No values files selected',
            edit: (formApi: FormApi) => (
                <FormField
                    formApi={formApi}
                    field='spec.source.helm.valueFiles'
                    component={TagsInputField}
                    componentProps={{
                        options: repoDetails.helm.valueFiles,
                        noTagsLabel: 'No values files selected'
                    }}
                />
            )
        });
        attributes.push({
            title: 'VALUES',
            view: source.helm && (
                <Expandable>
                    <pre>{helmValues}</pre>
                </Expandable>
            ),
            edit: (formApi: FormApi) => {
                // In case source.helm.valuesObject is set, set source.helm.values to its value
                if (source.helm) {
                    source.helm.values = helmValues;
                }

                return (
                    <div>
                        <pre>
                            <FormField formApi={formApi} field='spec.source.helm.values' component={TextArea} />
                        </pre>
                    </div>
                );
            }
        });
        const paramsByName = new Map<string, models.HelmParameter>();
        (repoDetails.helm.parameters || []).forEach(param => paramsByName.set(param.name, param));
        const overridesByName = new Map<string, number>();
        ((source.helm && source.helm.parameters) || []).forEach((override, i) => overridesByName.set(override.name, i));
        attributes = attributes.concat(
            getParamsEditableItems(
                app,
                'PARAMETERS',
                'spec.source.helm.parameters',
                removedOverrides,
                setRemovedOverrides,
                distinct(paramsByName.keys(), overridesByName.keys()).map(name => {
                    const param = paramsByName.get(name);
                    const original = (param && param.value) || '';
                    let overrideIndex = overridesByName.get(name);
                    if (overrideIndex === undefined) {
                        overrideIndex = -1;
                    }
                    const value = (overrideIndex > -1 && source.helm.parameters[overrideIndex].value) || original;
                    return {overrideIndex, original, metadata: {name, value}};
                })
            )
        );
        const fileParamsByName = new Map<string, models.HelmFileParameter>();
        (repoDetails.helm.fileParameters || []).forEach(param => fileParamsByName.set(param.name, param));
        const fileOverridesByName = new Map<string, number>();
        ((source.helm && source.helm.fileParameters) || []).forEach((override, i) => fileOverridesByName.set(override.name, i));
        attributes = attributes.concat(
            getParamsEditableItems(
                app,
                'PARAMETERS',
                'spec.source.helm.parameters',
                removedOverrides,
                setRemovedOverrides,
                distinct(fileParamsByName.keys(), fileOverridesByName.keys()).map(name => {
                    const param = fileParamsByName.get(name);
                    const original = (param && param.path) || '';
                    let overrideIndex = fileOverridesByName.get(name);
                    if (overrideIndex === undefined) {
                        overrideIndex = -1;
                    }
                    const value = (overrideIndex > -1 && source.helm.fileParameters[overrideIndex].path) || original;
                    return {overrideIndex, original, metadata: {name, value}};
                })
            )
        );
    } else if (repoDetails.type === 'Plugin') {
        attributes.push({
            title: 'NAME',
            view: <div style={{marginTop: 15, marginBottom: 5}}>{ValueEditor(app.spec.source?.plugin?.name, null)}</div>,
            edit: (formApi: FormApi) => (
                <DataLoader load={() => services.authService.plugins()}>
                    {(plugins: Plugin[]) => (
                        <FormField formApi={formApi} field='spec.source.plugin.name' component={FormSelect} componentProps={{options: plugins.map(p => p.name)}} />
                    )}
                </DataLoader>
            )
        });
        attributes.push({
            title: 'ENV',
            view: (
                <div style={{marginTop: 15}}>
                    {(app.spec.source?.plugin?.env || []).map(val => (
                        <span key={val.name} style={{display: 'block', marginBottom: 5}}>
                            {NameValueEditor(val, null)}
                        </span>
                    ))}
                </div>
            ),
            edit: (formApi: FormApi) => <FormField field='spec.source.plugin.env' formApi={formApi} component={ArrayInputField} />
        });
        const parametersSet = new Set<string>();
        if (repoDetails?.plugin?.parametersAnnouncement) {
            for (const announcement of repoDetails.plugin.parametersAnnouncement) {
                parametersSet.add(announcement.name);
            }
        }
        if (app.spec.source?.plugin?.parameters) {
            for (const appParameter of app.spec.source.plugin.parameters) {
                parametersSet.add(appParameter.name);
            }
        }

        for (const key of appParamsDeletedState) {
            parametersSet.delete(key);
        }
        parametersSet.forEach(name => {
            const announcement = repoDetails.plugin.parametersAnnouncement?.find(param => param.name === name);
            const liveParam = app.spec.source?.plugin?.parameters?.find(param => param.name === name);
            const pluginIcon =
                announcement && liveParam ? 'This parameter has been provided by plugin, but is overridden in application manifest.' : 'This parameter is provided by the plugin.';
            const isPluginPar = !!announcement;
            if ((announcement?.collectionType === undefined && liveParam?.map) || announcement?.collectionType === 'map') {
                let liveParamMap;
                if (liveParam) {
                    liveParamMap = liveParam.map ?? new Map<string, string>();
                }
                const map = concatMaps(liveParamMap ?? announcement?.map, new Map<string, string>());
                const entries = map.entries();
                const items = new Array<NameValue>();
                Array.from(entries).forEach(([key, value]) => items.push({name: key, value: `${value}`}));
                attributes.push({
                    title: announcement?.title ?? announcement?.name ?? name,
                    customTitle: (
                        <span>
                            {isPluginPar && <i className='fa solid fa-puzzle-piece' title={pluginIcon} style={{marginRight: 5}} />}
                            {announcement?.title ?? announcement?.name ?? name}
                        </span>
                    ),
                    view: (
                        <div style={{marginTop: 15, marginBottom: 5}}>
                            {items.length === 0 && <span style={{color: 'dimgray'}}>-- NO ITEMS --</span>}
                            {items.map(val => (
                                <span key={val.name} style={{display: 'block', marginBottom: 5}}>
                                    {NameValueEditor(val)}
                                </span>
                            ))}
                        </div>
                    ),
                    edit: (formApi: FormApi) => (
                        <FormField
                            field='spec.source.plugin.parameters'
                            componentProps={{
                                name: announcement?.name ?? name,
                                defaultVal: announcement?.map,
                                isPluginPar,
                                setAppParamsDeletedState
                            }}
                            formApi={formApi}
                            component={MapValueField}
                        />
                    )
                });
            } else if ((announcement?.collectionType === undefined && liveParam?.array) || announcement?.collectionType === 'array') {
                let liveParamArray;
                if (liveParam) {
                    liveParamArray = liveParam?.array ?? [];
                }
                attributes.push({
                    title: announcement?.title ?? announcement?.name ?? name,
                    customTitle: (
                        <span>
                            {isPluginPar && <i className='fa-solid fa-puzzle-piece' title={pluginIcon} style={{marginRight: 5}} />}
                            {announcement?.title ?? announcement?.name ?? name}
                        </span>
                    ),
                    view: (
                        <div style={{marginTop: 15, marginBottom: 5}}>
                            {(liveParamArray ?? announcement?.array ?? []).length === 0 && <span style={{color: 'dimgray'}}>-- NO ITEMS --</span>}
                            {(liveParamArray ?? announcement?.array ?? []).map((val, index) => (
                                <span key={index} style={{display: 'block', marginBottom: 5}}>
                                    {ValueEditor(val, null)}
                                </span>
                            ))}
                        </div>
                    ),
                    edit: (formApi: FormApi) => (
                        <FormField
                            field='spec.source.plugin.parameters'
                            componentProps={{
                                name: announcement?.name ?? name,
                                defaultVal: announcement?.array,
                                isPluginPar,
                                setAppParamsDeletedState
                            }}
                            formApi={formApi}
                            component={ArrayValueField}
                        />
                    )
                });
            } else if (
                (announcement?.collectionType === undefined && liveParam?.string) ||
                announcement?.collectionType === '' ||
                announcement?.collectionType === 'string' ||
                announcement?.collectionType === undefined
            ) {
                let liveParamString;
                if (liveParam) {
                    liveParamString = liveParam?.string ?? '';
                }
                attributes.push({
                    title: announcement?.title ?? announcement?.name ?? name,
                    customTitle: (
                        <span>
                            {isPluginPar && <i className='fa-solid fa-puzzle-piece' title={pluginIcon} style={{marginRight: 5}} />}
                            {announcement?.title ?? announcement?.name ?? name}
                        </span>
                    ),
                    view: (
                        <div
                            style={{
                                marginTop: 15,
                                marginBottom: 5
                            }}>
                            {ValueEditor(liveParamString ?? announcement?.string, null)}
                        </div>
                    ),
                    edit: (formApi: FormApi) => (
                        <FormField
                            field='spec.source.plugin.parameters'
                            componentProps={{
                                name: announcement?.name ?? name,
                                defaultVal: announcement?.string,
                                isPluginPar,
                                setAppParamsDeletedState
                            }}
                            formApi={formApi}
                            component={StringValueField}
                        />
                    )
                });
            }
        });
    } else if (repoDetails.type === 'Directory') {
        const directory = source.directory || ({} as ApplicationSourceDirectory);
        attributes.push({
            title: 'DIRECTORY RECURSE',
            view: (!!directory.recurse).toString(),
            edit: (formApi: FormApi) => <FormField formApi={formApi} field='spec.source.directory.recurse' component={CheckboxField} />
        });
        attributes.push({
            title: 'TOP-LEVEL ARGUMENTS',
            view: ((directory?.jsonnet && directory?.jsonnet.tlas) || []).map((i, j) => (
                <label key={j}>
                    {i.name}='{i.value}' {i.code && 'code'}
                </label>
            )),
            edit: (formApi: FormApi) => <FormField field='spec.source.directory.jsonnet.tlas' formApi={formApi} component={VarsInputField} />
        });
        attributes.push({
            title: 'EXTERNAL VARIABLES',
            view: ((directory.jsonnet && directory.jsonnet.extVars) || []).map((i, j) => (
                <label key={j}>
                    {i.name}='{i.value}' {i.code && 'code'}
                </label>
            )),
            edit: (formApi: FormApi) => <FormField field='spec.source.directory.jsonnet.extVars' formApi={formApi} component={VarsInputField} />
        });

        attributes.push({
            title: 'INCLUDE',
            view: directory && directory.include,
            edit: (formApi: FormApi) => <FormField formApi={formApi} field='spec.source.directory.include' component={Text} />
        });

        attributes.push({
            title: 'EXCLUDE',
            view: directory && directory.exclude,
            edit: (formApi: FormApi) => <FormField formApi={formApi} field='spec.source.directory.exclude' component={Text} />
        });
    }
    return attributes;
}<|MERGE_RESOLUTION|>--- conflicted
+++ resolved
@@ -197,11 +197,7 @@
         } else {
             v.push(app.spec.source);
         }
-<<<<<<< HEAD
-        return getEditablePanel(attributes, props.details, 0, v);
-=======
         return getEditablePanel(attributes, props.details, 0, v, true);
->>>>>>> 62d4894d
     }
 
     function getEditablePanel(panel: EditablePanelItem[], repoAppDetails: models.RepoAppDetails, ind: number, sources: models.ApplicationSource[], isSingleSource?: boolean): any {
