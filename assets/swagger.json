{
  "consumes": [
    "application/json"
  ],
  "produces": [
    "application/json"
  ],
  "swagger": "2.0",
  "info": {
    "description": "Description of all APIs",
    "title": "Consolidate Services",
    "version": "version not set"
  },
  "paths": {
    "/api/v1/account": {
      "get": {
        "tags": [
          "AccountService"
        ],
        "summary": "ListAccounts returns the list of accounts",
        "operationId": "AccountService_ListAccounts",
        "responses": {
          "200": {
            "description": "A successful response.",
            "schema": {
              "$ref": "#/definitions/accountAccountsList"
            }
          },
          "default": {
            "description": "An unexpected error response.",
            "schema": {
              "$ref": "#/definitions/runtimeError"
            }
          }
        }
      }
    },
    "/api/v1/account/can-i/{resource}/{action}/{subresource}": {
      "get": {
        "tags": [
          "AccountService"
        ],
        "summary": "CanI checks if the current account has permission to perform an action",
        "operationId": "AccountService_CanI",
        "parameters": [
          {
            "type": "string",
            "name": "resource",
            "in": "path",
            "required": true
          },
          {
            "type": "string",
            "name": "action",
            "in": "path",
            "required": true
          },
          {
            "type": "string",
            "name": "subresource",
            "in": "path",
            "required": true
          }
        ],
        "responses": {
          "200": {
            "description": "A successful response.",
            "schema": {
              "$ref": "#/definitions/accountCanIResponse"
            }
          },
          "default": {
            "description": "An unexpected error response.",
            "schema": {
              "$ref": "#/definitions/runtimeError"
            }
          }
        }
      }
    },
    "/api/v1/account/password": {
      "put": {
        "tags": [
          "AccountService"
        ],
        "summary": "UpdatePassword updates an account's password to a new value",
        "operationId": "AccountService_UpdatePassword",
        "parameters": [
          {
            "name": "body",
            "in": "body",
            "required": true,
            "schema": {
              "$ref": "#/definitions/accountUpdatePasswordRequest"
            }
          }
        ],
        "responses": {
          "200": {
            "description": "A successful response.",
            "schema": {
              "$ref": "#/definitions/accountUpdatePasswordResponse"
            }
          },
          "default": {
            "description": "An unexpected error response.",
            "schema": {
              "$ref": "#/definitions/runtimeError"
            }
          }
        }
      }
    },
    "/api/v1/account/{name}": {
      "get": {
        "tags": [
          "AccountService"
        ],
        "summary": "GetAccount returns an account",
        "operationId": "AccountService_GetAccount",
        "parameters": [
          {
            "type": "string",
            "name": "name",
            "in": "path",
            "required": true
          }
        ],
        "responses": {
          "200": {
            "description": "A successful response.",
            "schema": {
              "$ref": "#/definitions/accountAccount"
            }
          },
          "default": {
            "description": "An unexpected error response.",
            "schema": {
              "$ref": "#/definitions/runtimeError"
            }
          }
        }
      }
    },
    "/api/v1/account/{name}/token": {
      "post": {
        "tags": [
          "AccountService"
        ],
        "summary": "CreateToken creates a token",
        "operationId": "AccountService_CreateToken",
        "parameters": [
          {
            "type": "string",
            "name": "name",
            "in": "path",
            "required": true
          },
          {
            "name": "body",
            "in": "body",
            "required": true,
            "schema": {
              "$ref": "#/definitions/accountCreateTokenRequest"
            }
          }
        ],
        "responses": {
          "200": {
            "description": "A successful response.",
            "schema": {
              "$ref": "#/definitions/accountCreateTokenResponse"
            }
          },
          "default": {
            "description": "An unexpected error response.",
            "schema": {
              "$ref": "#/definitions/runtimeError"
            }
          }
        }
      }
    },
    "/api/v1/account/{name}/token/{id}": {
      "delete": {
        "tags": [
          "AccountService"
        ],
        "summary": "DeleteToken deletes a token",
        "operationId": "AccountService_DeleteToken",
        "parameters": [
          {
            "type": "string",
            "name": "name",
            "in": "path",
            "required": true
          },
          {
            "type": "string",
            "name": "id",
            "in": "path",
            "required": true
          }
        ],
        "responses": {
          "200": {
            "description": "A successful response.",
            "schema": {
              "$ref": "#/definitions/accountEmptyResponse"
            }
          },
          "default": {
            "description": "An unexpected error response.",
            "schema": {
              "$ref": "#/definitions/runtimeError"
            }
          }
        }
      }
    },
    "/api/v1/applications": {
      "get": {
        "tags": [
          "ApplicationService"
        ],
        "summary": "List returns list of applications",
        "operationId": "ApplicationService_List",
        "parameters": [
          {
            "type": "string",
            "description": "the application's name.",
            "name": "name",
            "in": "query"
          },
          {
            "type": "string",
            "description": "forces application reconciliation if set to 'hard'.",
            "name": "refresh",
            "in": "query"
          },
          {
            "type": "array",
            "items": {
              "type": "string"
            },
            "collectionFormat": "multi",
            "description": "the project names to restrict returned list applications.",
            "name": "projects",
            "in": "query"
          },
          {
            "type": "string",
            "description": "when specified with a watch call, shows changes that occur after that particular version of a resource.",
            "name": "resourceVersion",
            "in": "query"
          },
          {
            "type": "string",
            "description": "the selector to restrict returned list to applications only with matched labels.",
            "name": "selector",
            "in": "query"
          },
          {
            "type": "string",
            "description": "the repoURL to restrict returned list applications.",
            "name": "repo",
            "in": "query"
          },
          {
            "type": "string",
            "description": "the application's namespace.",
            "name": "appNamespace",
            "in": "query"
          },
          {
            "type": "array",
            "items": {
              "type": "string"
            },
            "collectionFormat": "multi",
            "description": "the project names to restrict returned list applications (legacy name for backwards-compatibility).",
            "name": "project",
            "in": "query"
          }
        ],
        "responses": {
          "200": {
            "description": "A successful response.",
            "schema": {
              "$ref": "#/definitions/v1alpha1ApplicationList"
            }
          },
          "default": {
            "description": "An unexpected error response.",
            "schema": {
              "$ref": "#/definitions/runtimeError"
            }
          }
        }
      },
      "post": {
        "tags": [
          "ApplicationService"
        ],
        "summary": "Create creates an application",
        "operationId": "ApplicationService_Create",
        "parameters": [
          {
            "name": "body",
            "in": "body",
            "required": true,
            "schema": {
              "$ref": "#/definitions/v1alpha1Application"
            }
          },
          {
            "type": "boolean",
            "name": "upsert",
            "in": "query"
          },
          {
            "type": "boolean",
            "name": "validate",
            "in": "query"
          }
        ],
        "responses": {
          "200": {
            "description": "A successful response.",
            "schema": {
              "$ref": "#/definitions/v1alpha1Application"
            }
          },
          "default": {
            "description": "An unexpected error response.",
            "schema": {
              "$ref": "#/definitions/runtimeError"
            }
          }
        }
      }
    },
    "/api/v1/applications/manifestsWithFiles": {
      "post": {
        "tags": [
          "ApplicationService"
        ],
        "summary": "GetManifestsWithFiles returns application manifests using provided files to generate them",
        "operationId": "ApplicationService_GetManifestsWithFiles",
        "parameters": [
          {
            "description": " (streaming inputs)",
            "name": "body",
            "in": "body",
            "required": true,
            "schema": {
              "$ref": "#/definitions/applicationApplicationManifestQueryWithFilesWrapper"
            }
          }
        ],
        "responses": {
          "200": {
            "description": "A successful response.",
            "schema": {
              "$ref": "#/definitions/repositoryManifestResponse"
            }
          },
          "default": {
            "description": "An unexpected error response.",
            "schema": {
              "$ref": "#/definitions/runtimeError"
            }
          }
        }
      }
    },
    "/api/v1/applications/{application.metadata.name}": {
      "put": {
        "tags": [
          "ApplicationService"
        ],
        "summary": "Update updates an application",
        "operationId": "ApplicationService_Update",
        "parameters": [
          {
            "type": "string",
            "description": "Name must be unique within a namespace. Is required when creating resources, although\nsome resources may allow a client to request the generation of an appropriate name\nautomatically. Name is primarily intended for creation idempotence and configuration\ndefinition.\nCannot be updated.\nMore info: https://kubernetes.io/docs/concepts/overview/working-with-objects/names#names\n+optional",
            "name": "application.metadata.name",
            "in": "path",
            "required": true
          },
          {
            "name": "body",
            "in": "body",
            "required": true,
            "schema": {
              "$ref": "#/definitions/v1alpha1Application"
            }
          },
          {
            "type": "boolean",
            "name": "validate",
            "in": "query"
          },
          {
            "type": "string",
            "name": "project",
            "in": "query"
          }
        ],
        "responses": {
          "200": {
            "description": "A successful response.",
            "schema": {
              "$ref": "#/definitions/v1alpha1Application"
            }
          },
          "default": {
            "description": "An unexpected error response.",
            "schema": {
              "$ref": "#/definitions/runtimeError"
            }
          }
        }
      }
    },
    "/api/v1/applications/{applicationName}/managed-resources": {
      "get": {
        "tags": [
          "ApplicationService"
        ],
        "summary": "ManagedResources returns list of managed resources",
        "operationId": "ApplicationService_ManagedResources",
        "parameters": [
          {
            "type": "string",
            "name": "applicationName",
            "in": "path",
            "required": true
          },
          {
            "type": "string",
            "name": "namespace",
            "in": "query"
          },
          {
            "type": "string",
            "name": "name",
            "in": "query"
          },
          {
            "type": "string",
            "name": "version",
            "in": "query"
          },
          {
            "type": "string",
            "name": "group",
            "in": "query"
          },
          {
            "type": "string",
            "name": "kind",
            "in": "query"
          },
          {
            "type": "string",
            "name": "appNamespace",
            "in": "query"
          },
          {
            "type": "string",
            "name": "project",
            "in": "query"
          }
        ],
        "responses": {
          "200": {
            "description": "A successful response.",
            "schema": {
              "$ref": "#/definitions/applicationManagedResourcesResponse"
            }
          },
          "default": {
            "description": "An unexpected error response.",
            "schema": {
              "$ref": "#/definitions/runtimeError"
            }
          }
        }
      }
    },
    "/api/v1/applications/{applicationName}/resource-tree": {
      "get": {
        "tags": [
          "ApplicationService"
        ],
        "summary": "ResourceTree returns resource tree",
        "operationId": "ApplicationService_ResourceTree",
        "parameters": [
          {
            "type": "string",
            "name": "applicationName",
            "in": "path",
            "required": true
          },
          {
            "type": "string",
            "name": "namespace",
            "in": "query"
          },
          {
            "type": "string",
            "name": "name",
            "in": "query"
          },
          {
            "type": "string",
            "name": "version",
            "in": "query"
          },
          {
            "type": "string",
            "name": "group",
            "in": "query"
          },
          {
            "type": "string",
            "name": "kind",
            "in": "query"
          },
          {
            "type": "string",
            "name": "appNamespace",
            "in": "query"
          },
          {
            "type": "string",
            "name": "project",
            "in": "query"
          }
        ],
        "responses": {
          "200": {
            "description": "A successful response.",
            "schema": {
              "$ref": "#/definitions/v1alpha1ApplicationTree"
            }
          },
          "default": {
            "description": "An unexpected error response.",
            "schema": {
              "$ref": "#/definitions/runtimeError"
            }
          }
        }
      }
    },
    "/api/v1/applications/{name}": {
      "get": {
        "tags": [
          "ApplicationService"
        ],
        "summary": "Get returns an application by name",
        "operationId": "ApplicationService_Get",
        "parameters": [
          {
            "type": "string",
            "description": "the application's name",
            "name": "name",
            "in": "path",
            "required": true
          },
          {
            "type": "string",
            "description": "forces application reconciliation if set to 'hard'.",
            "name": "refresh",
            "in": "query"
          },
          {
            "type": "array",
            "items": {
              "type": "string"
            },
            "collectionFormat": "multi",
            "description": "the project names to restrict returned list applications.",
            "name": "projects",
            "in": "query"
          },
          {
            "type": "string",
            "description": "when specified with a watch call, shows changes that occur after that particular version of a resource.",
            "name": "resourceVersion",
            "in": "query"
          },
          {
            "type": "string",
            "description": "the selector to restrict returned list to applications only with matched labels.",
            "name": "selector",
            "in": "query"
          },
          {
            "type": "string",
            "description": "the repoURL to restrict returned list applications.",
            "name": "repo",
            "in": "query"
          },
          {
            "type": "string",
            "description": "the application's namespace.",
            "name": "appNamespace",
            "in": "query"
          },
          {
            "type": "array",
            "items": {
              "type": "string"
            },
            "collectionFormat": "multi",
            "description": "the project names to restrict returned list applications (legacy name for backwards-compatibility).",
            "name": "project",
            "in": "query"
          }
        ],
        "responses": {
          "200": {
            "description": "A successful response.",
            "schema": {
              "$ref": "#/definitions/v1alpha1Application"
            }
          },
          "default": {
            "description": "An unexpected error response.",
            "schema": {
              "$ref": "#/definitions/runtimeError"
            }
          }
        }
      },
      "delete": {
        "tags": [
          "ApplicationService"
        ],
        "summary": "Delete deletes an application",
        "operationId": "ApplicationService_Delete",
        "parameters": [
          {
            "type": "string",
            "name": "name",
            "in": "path",
            "required": true
          },
          {
            "type": "boolean",
            "name": "cascade",
            "in": "query"
          },
          {
            "type": "string",
            "name": "propagationPolicy",
            "in": "query"
          },
          {
            "type": "string",
            "name": "appNamespace",
            "in": "query"
          },
          {
            "type": "string",
            "name": "project",
            "in": "query"
          }
        ],
        "responses": {
          "200": {
            "description": "A successful response.",
            "schema": {
              "$ref": "#/definitions/applicationApplicationResponse"
            }
          },
          "default": {
            "description": "An unexpected error response.",
            "schema": {
              "$ref": "#/definitions/runtimeError"
            }
          }
        }
      },
      "patch": {
        "tags": [
          "ApplicationService"
        ],
        "summary": "Patch patch an application",
        "operationId": "ApplicationService_Patch",
        "parameters": [
          {
            "type": "string",
            "name": "name",
            "in": "path",
            "required": true
          },
          {
            "name": "body",
            "in": "body",
            "required": true,
            "schema": {
              "$ref": "#/definitions/applicationApplicationPatchRequest"
            }
          }
        ],
        "responses": {
          "200": {
            "description": "A successful response.",
            "schema": {
              "$ref": "#/definitions/v1alpha1Application"
            }
          },
          "default": {
            "description": "An unexpected error response.",
            "schema": {
              "$ref": "#/definitions/runtimeError"
            }
          }
        }
      }
    },
    "/api/v1/applications/{name}/events": {
      "get": {
        "tags": [
          "ApplicationService"
        ],
        "summary": "ListResourceEvents returns a list of event resources",
        "operationId": "ApplicationService_ListResourceEvents",
        "parameters": [
          {
            "type": "string",
            "name": "name",
            "in": "path",
            "required": true
          },
          {
            "type": "string",
            "name": "resourceNamespace",
            "in": "query"
          },
          {
            "type": "string",
            "name": "resourceName",
            "in": "query"
          },
          {
            "type": "string",
            "name": "resourceUID",
            "in": "query"
          },
          {
            "type": "string",
            "name": "appNamespace",
            "in": "query"
          },
          {
            "type": "string",
            "name": "project",
            "in": "query"
          }
        ],
        "responses": {
          "200": {
            "description": "A successful response.",
            "schema": {
              "$ref": "#/definitions/v1EventList"
            }
          },
          "default": {
            "description": "An unexpected error response.",
            "schema": {
              "$ref": "#/definitions/runtimeError"
            }
          }
        }
      }
    },
    "/api/v1/applications/{name}/links": {
      "get": {
        "tags": [
          "ApplicationService"
        ],
        "summary": "ListLinks returns the list of all application deep links",
        "operationId": "ApplicationService_ListLinks",
        "parameters": [
          {
            "type": "string",
            "name": "name",
            "in": "path",
            "required": true
          },
          {
            "type": "string",
            "name": "namespace",
            "in": "query"
          },
          {
            "type": "string",
            "name": "project",
            "in": "query"
          }
        ],
        "responses": {
          "200": {
            "description": "A successful response.",
            "schema": {
              "$ref": "#/definitions/applicationLinksResponse"
            }
          },
          "default": {
            "description": "An unexpected error response.",
            "schema": {
              "$ref": "#/definitions/runtimeError"
            }
          }
        }
      }
    },
    "/api/v1/applications/{name}/logs": {
      "get": {
        "tags": [
          "ApplicationService"
        ],
        "summary": "PodLogs returns stream of log entries for the specified pod. Pod",
        "operationId": "ApplicationService_PodLogs2",
        "parameters": [
          {
            "type": "string",
            "name": "name",
            "in": "path",
            "required": true
          },
          {
            "type": "string",
            "name": "namespace",
            "in": "query"
          },
          {
            "type": "string",
            "name": "podName",
            "in": "query"
          },
          {
            "type": "string",
            "name": "container",
            "in": "query"
          },
          {
            "type": "string",
            "format": "int64",
            "name": "sinceSeconds",
            "in": "query"
          },
          {
            "type": "string",
            "format": "int64",
            "description": "Represents seconds of UTC time since Unix epoch\n1970-01-01T00:00:00Z. Must be from 0001-01-01T00:00:00Z to\n9999-12-31T23:59:59Z inclusive.",
            "name": "sinceTime.seconds",
            "in": "query"
          },
          {
            "type": "integer",
            "format": "int32",
            "description": "Non-negative fractions of a second at nanosecond resolution. Negative\nsecond values with fractions must still have non-negative nanos values\nthat count forward in time. Must be from 0 to 999,999,999\ninclusive. This field may be limited in precision depending on context.",
            "name": "sinceTime.nanos",
            "in": "query"
          },
          {
            "type": "string",
            "format": "int64",
            "name": "tailLines",
            "in": "query"
          },
          {
            "type": "boolean",
            "name": "follow",
            "in": "query"
          },
          {
            "type": "string",
            "name": "untilTime",
            "in": "query"
          },
          {
            "type": "string",
            "name": "filter",
            "in": "query"
          },
          {
            "type": "string",
            "name": "kind",
            "in": "query"
          },
          {
            "type": "string",
            "name": "group",
            "in": "query"
          },
          {
            "type": "string",
            "name": "resourceName",
            "in": "query"
          },
          {
            "type": "boolean",
            "name": "previous",
            "in": "query"
          },
          {
            "type": "string",
            "name": "appNamespace",
            "in": "query"
          },
          {
            "type": "string",
            "name": "project",
            "in": "query"
          }
        ],
        "responses": {
          "200": {
            "description": "A successful response.(streaming responses)",
            "schema": {
              "type": "object",
              "title": "Stream result of applicationLogEntry",
              "properties": {
                "error": {
                  "$ref": "#/definitions/runtimeStreamError"
                },
                "result": {
                  "$ref": "#/definitions/applicationLogEntry"
                }
              }
            }
          },
          "default": {
            "description": "An unexpected error response.",
            "schema": {
              "$ref": "#/definitions/runtimeError"
            }
          }
        }
      }
    },
    "/api/v1/applications/{name}/manifests": {
      "get": {
        "tags": [
          "ApplicationService"
        ],
        "summary": "GetManifests returns application manifests",
        "operationId": "ApplicationService_GetManifests",
        "parameters": [
          {
            "type": "string",
            "name": "name",
            "in": "path",
            "required": true
          },
          {
            "type": "string",
            "name": "revision",
            "in": "query"
          },
          {
            "type": "string",
            "name": "appNamespace",
            "in": "query"
          },
          {
            "type": "string",
            "name": "project",
            "in": "query"
          },
          {
            "type": "array",
            "items": {
              "type": "string",
              "format": "int64"
            },
            "collectionFormat": "multi",
            "name": "sourcePositions",
            "in": "query"
          },
          {
            "type": "array",
            "items": {
              "type": "string"
            },
            "collectionFormat": "multi",
            "name": "revisions",
            "in": "query"
          }
        ],
        "responses": {
          "200": {
            "description": "A successful response.",
            "schema": {
              "$ref": "#/definitions/repositoryManifestResponse"
            }
          },
          "default": {
            "description": "An unexpected error response.",
            "schema": {
              "$ref": "#/definitions/runtimeError"
            }
          }
        }
      }
    },
    "/api/v1/applications/{name}/operation": {
      "delete": {
        "tags": [
          "ApplicationService"
        ],
        "summary": "TerminateOperation terminates the currently running operation",
        "operationId": "ApplicationService_TerminateOperation",
        "parameters": [
          {
            "type": "string",
            "name": "name",
            "in": "path",
            "required": true
          },
          {
            "type": "string",
            "name": "appNamespace",
            "in": "query"
          },
          {
            "type": "string",
            "name": "project",
            "in": "query"
          }
        ],
        "responses": {
          "200": {
            "description": "A successful response.",
            "schema": {
              "$ref": "#/definitions/applicationOperationTerminateResponse"
            }
          },
          "default": {
            "description": "An unexpected error response.",
            "schema": {
              "$ref": "#/definitions/runtimeError"
            }
          }
        }
      }
    },
    "/api/v1/applications/{name}/pods/{podName}/logs": {
      "get": {
        "tags": [
          "ApplicationService"
        ],
        "summary": "PodLogs returns stream of log entries for the specified pod. Pod",
        "operationId": "ApplicationService_PodLogs",
        "parameters": [
          {
            "type": "string",
            "name": "name",
            "in": "path",
            "required": true
          },
          {
            "type": "string",
            "name": "podName",
            "in": "path",
            "required": true
          },
          {
            "type": "string",
            "name": "namespace",
            "in": "query"
          },
          {
            "type": "string",
            "name": "container",
            "in": "query"
          },
          {
            "type": "string",
            "format": "int64",
            "name": "sinceSeconds",
            "in": "query"
          },
          {
            "type": "string",
            "format": "int64",
            "description": "Represents seconds of UTC time since Unix epoch\n1970-01-01T00:00:00Z. Must be from 0001-01-01T00:00:00Z to\n9999-12-31T23:59:59Z inclusive.",
            "name": "sinceTime.seconds",
            "in": "query"
          },
          {
            "type": "integer",
            "format": "int32",
            "description": "Non-negative fractions of a second at nanosecond resolution. Negative\nsecond values with fractions must still have non-negative nanos values\nthat count forward in time. Must be from 0 to 999,999,999\ninclusive. This field may be limited in precision depending on context.",
            "name": "sinceTime.nanos",
            "in": "query"
          },
          {
            "type": "string",
            "format": "int64",
            "name": "tailLines",
            "in": "query"
          },
          {
            "type": "boolean",
            "name": "follow",
            "in": "query"
          },
          {
            "type": "string",
            "name": "untilTime",
            "in": "query"
          },
          {
            "type": "string",
            "name": "filter",
            "in": "query"
          },
          {
            "type": "string",
            "name": "kind",
            "in": "query"
          },
          {
            "type": "string",
            "name": "group",
            "in": "query"
          },
          {
            "type": "string",
            "name": "resourceName",
            "in": "query"
          },
          {
            "type": "boolean",
            "name": "previous",
            "in": "query"
          },
          {
            "type": "string",
            "name": "appNamespace",
            "in": "query"
          },
          {
            "type": "string",
            "name": "project",
            "in": "query"
          }
        ],
        "responses": {
          "200": {
            "description": "A successful response.(streaming responses)",
            "schema": {
              "type": "object",
              "title": "Stream result of applicationLogEntry",
              "properties": {
                "error": {
                  "$ref": "#/definitions/runtimeStreamError"
                },
                "result": {
                  "$ref": "#/definitions/applicationLogEntry"
                }
              }
            }
          },
          "default": {
            "description": "An unexpected error response.",
            "schema": {
              "$ref": "#/definitions/runtimeError"
            }
          }
        }
      }
    },
    "/api/v1/applications/{name}/resource": {
      "get": {
        "tags": [
          "ApplicationService"
        ],
        "summary": "GetResource returns single application resource",
        "operationId": "ApplicationService_GetResource",
        "parameters": [
          {
            "type": "string",
            "name": "name",
            "in": "path",
            "required": true
          },
          {
            "type": "string",
            "name": "namespace",
            "in": "query"
          },
          {
            "type": "string",
            "name": "resourceName",
            "in": "query"
          },
          {
            "type": "string",
            "name": "version",
            "in": "query"
          },
          {
            "type": "string",
            "name": "group",
            "in": "query"
          },
          {
            "type": "string",
            "name": "kind",
            "in": "query"
          },
          {
            "type": "string",
            "name": "appNamespace",
            "in": "query"
          },
          {
            "type": "string",
            "name": "project",
            "in": "query"
          }
        ],
        "responses": {
          "200": {
            "description": "A successful response.",
            "schema": {
              "$ref": "#/definitions/applicationApplicationResourceResponse"
            }
          },
          "default": {
            "description": "An unexpected error response.",
            "schema": {
              "$ref": "#/definitions/runtimeError"
            }
          }
        }
      },
      "post": {
        "tags": [
          "ApplicationService"
        ],
        "summary": "PatchResource patch single application resource",
        "operationId": "ApplicationService_PatchResource",
        "parameters": [
          {
            "type": "string",
            "name": "name",
            "in": "path",
            "required": true
          },
          {
            "name": "body",
            "in": "body",
            "required": true,
            "schema": {
              "type": "string"
            }
          },
          {
            "type": "string",
            "name": "namespace",
            "in": "query"
          },
          {
            "type": "string",
            "name": "resourceName",
            "in": "query"
          },
          {
            "type": "string",
            "name": "version",
            "in": "query"
          },
          {
            "type": "string",
            "name": "group",
            "in": "query"
          },
          {
            "type": "string",
            "name": "kind",
            "in": "query"
          },
          {
            "type": "string",
            "name": "patchType",
            "in": "query"
          },
          {
            "type": "string",
            "name": "appNamespace",
            "in": "query"
          },
          {
            "type": "string",
            "name": "project",
            "in": "query"
          }
        ],
        "responses": {
          "200": {
            "description": "A successful response.",
            "schema": {
              "$ref": "#/definitions/applicationApplicationResourceResponse"
            }
          },
          "default": {
            "description": "An unexpected error response.",
            "schema": {
              "$ref": "#/definitions/runtimeError"
            }
          }
        }
      },
      "delete": {
        "tags": [
          "ApplicationService"
        ],
        "summary": "DeleteResource deletes a single application resource",
        "operationId": "ApplicationService_DeleteResource",
        "parameters": [
          {
            "type": "string",
            "name": "name",
            "in": "path",
            "required": true
          },
          {
            "type": "string",
            "name": "namespace",
            "in": "query"
          },
          {
            "type": "string",
            "name": "resourceName",
            "in": "query"
          },
          {
            "type": "string",
            "name": "version",
            "in": "query"
          },
          {
            "type": "string",
            "name": "group",
            "in": "query"
          },
          {
            "type": "string",
            "name": "kind",
            "in": "query"
          },
          {
            "type": "boolean",
            "name": "force",
            "in": "query"
          },
          {
            "type": "boolean",
            "name": "orphan",
            "in": "query"
          },
          {
            "type": "string",
            "name": "appNamespace",
            "in": "query"
          },
          {
            "type": "string",
            "name": "project",
            "in": "query"
          }
        ],
        "responses": {
          "200": {
            "description": "A successful response.",
            "schema": {
              "$ref": "#/definitions/applicationApplicationResponse"
            }
          },
          "default": {
            "description": "An unexpected error response.",
            "schema": {
              "$ref": "#/definitions/runtimeError"
            }
          }
        }
      }
    },
    "/api/v1/applications/{name}/resource/actions": {
      "get": {
        "tags": [
          "ApplicationService"
        ],
        "summary": "ListResourceActions returns list of resource actions",
        "operationId": "ApplicationService_ListResourceActions",
        "parameters": [
          {
            "type": "string",
            "name": "name",
            "in": "path",
            "required": true
          },
          {
            "type": "string",
            "name": "namespace",
            "in": "query"
          },
          {
            "type": "string",
            "name": "resourceName",
            "in": "query"
          },
          {
            "type": "string",
            "name": "version",
            "in": "query"
          },
          {
            "type": "string",
            "name": "group",
            "in": "query"
          },
          {
            "type": "string",
            "name": "kind",
            "in": "query"
          },
          {
            "type": "string",
            "name": "appNamespace",
            "in": "query"
          },
          {
            "type": "string",
            "name": "project",
            "in": "query"
          }
        ],
        "responses": {
          "200": {
            "description": "A successful response.",
            "schema": {
              "$ref": "#/definitions/applicationResourceActionsListResponse"
            }
          },
          "default": {
            "description": "An unexpected error response.",
            "schema": {
              "$ref": "#/definitions/runtimeError"
            }
          }
        }
      },
      "post": {
        "tags": [
          "ApplicationService"
        ],
        "summary": "RunResourceAction run resource action",
        "operationId": "ApplicationService_RunResourceAction",
        "parameters": [
          {
            "type": "string",
            "name": "name",
            "in": "path",
            "required": true
          },
          {
            "name": "body",
            "in": "body",
            "required": true,
            "schema": {
              "type": "string"
            }
          },
          {
            "type": "string",
            "name": "namespace",
            "in": "query"
          },
          {
            "type": "string",
            "name": "resourceName",
            "in": "query"
          },
          {
            "type": "string",
            "name": "version",
            "in": "query"
          },
          {
            "type": "string",
            "name": "group",
            "in": "query"
          },
          {
            "type": "string",
            "name": "kind",
            "in": "query"
          },
          {
            "type": "string",
            "name": "appNamespace",
            "in": "query"
          },
          {
            "type": "string",
            "name": "project",
            "in": "query"
          }
        ],
        "responses": {
          "200": {
            "description": "A successful response.",
            "schema": {
              "$ref": "#/definitions/applicationApplicationResponse"
            }
          },
          "default": {
            "description": "An unexpected error response.",
            "schema": {
              "$ref": "#/definitions/runtimeError"
            }
          }
        }
      }
    },
    "/api/v1/applications/{name}/resource/links": {
      "get": {
        "tags": [
          "ApplicationService"
        ],
        "summary": "ListResourceLinks returns the list of all resource deep links",
        "operationId": "ApplicationService_ListResourceLinks",
        "parameters": [
          {
            "type": "string",
            "name": "name",
            "in": "path",
            "required": true
          },
          {
            "type": "string",
            "name": "namespace",
            "in": "query"
          },
          {
            "type": "string",
            "name": "resourceName",
            "in": "query"
          },
          {
            "type": "string",
            "name": "version",
            "in": "query"
          },
          {
            "type": "string",
            "name": "group",
            "in": "query"
          },
          {
            "type": "string",
            "name": "kind",
            "in": "query"
          },
          {
            "type": "string",
            "name": "appNamespace",
            "in": "query"
          },
          {
            "type": "string",
            "name": "project",
            "in": "query"
          }
        ],
        "responses": {
          "200": {
            "description": "A successful response.",
            "schema": {
              "$ref": "#/definitions/applicationLinksResponse"
            }
          },
          "default": {
            "description": "An unexpected error response.",
            "schema": {
              "$ref": "#/definitions/runtimeError"
            }
          }
        }
      }
    },
    "/api/v1/applications/{name}/revisions/{revision}/chartdetails": {
      "get": {
        "tags": [
          "ApplicationService"
        ],
        "summary": "Get the chart metadata (description, maintainers, home) for a specific revision of the application",
        "operationId": "ApplicationService_RevisionChartDetails",
        "parameters": [
          {
            "type": "string",
            "description": "the application's name",
            "name": "name",
            "in": "path",
            "required": true
          },
          {
            "type": "string",
            "description": "the revision of the app",
            "name": "revision",
            "in": "path",
            "required": true
          },
          {
            "type": "string",
            "description": "the application's namespace.",
            "name": "appNamespace",
            "in": "query"
          },
          {
            "type": "string",
            "name": "project",
            "in": "query"
          }
        ],
        "responses": {
          "200": {
            "description": "A successful response.",
            "schema": {
              "$ref": "#/definitions/v1alpha1ChartDetails"
            }
          },
          "default": {
            "description": "An unexpected error response.",
            "schema": {
              "$ref": "#/definitions/runtimeError"
            }
          }
        }
      }
    },
    "/api/v1/applications/{name}/revisions/{revision}/metadata": {
      "get": {
        "tags": [
          "ApplicationService"
        ],
        "summary": "Get the meta-data (author, date, tags, message) for a specific revision of the application",
        "operationId": "ApplicationService_RevisionMetadata",
        "parameters": [
          {
            "type": "string",
            "description": "the application's name",
            "name": "name",
            "in": "path",
            "required": true
          },
          {
            "type": "string",
            "description": "the revision of the app",
            "name": "revision",
            "in": "path",
            "required": true
          },
          {
            "type": "string",
            "description": "the application's namespace.",
            "name": "appNamespace",
            "in": "query"
          },
          {
            "type": "string",
            "name": "project",
            "in": "query"
          }
        ],
        "responses": {
          "200": {
            "description": "A successful response.",
            "schema": {
              "$ref": "#/definitions/v1alpha1RevisionMetadata"
            }
          },
          "default": {
            "description": "An unexpected error response.",
            "schema": {
              "$ref": "#/definitions/runtimeError"
            }
          }
        }
      }
    },
    "/api/v1/applications/{name}/rollback": {
      "post": {
        "tags": [
          "ApplicationService"
        ],
        "summary": "Rollback syncs an application to its target state",
        "operationId": "ApplicationService_Rollback",
        "parameters": [
          {
            "type": "string",
            "name": "name",
            "in": "path",
            "required": true
          },
          {
            "name": "body",
            "in": "body",
            "required": true,
            "schema": {
              "$ref": "#/definitions/applicationApplicationRollbackRequest"
            }
          }
        ],
        "responses": {
          "200": {
            "description": "A successful response.",
            "schema": {
              "$ref": "#/definitions/v1alpha1Application"
            }
          },
          "default": {
            "description": "An unexpected error response.",
            "schema": {
              "$ref": "#/definitions/runtimeError"
            }
          }
        }
      }
    },
    "/api/v1/applications/{name}/spec": {
      "put": {
        "tags": [
          "ApplicationService"
        ],
        "summary": "UpdateSpec updates an application spec",
        "operationId": "ApplicationService_UpdateSpec",
        "parameters": [
          {
            "type": "string",
            "name": "name",
            "in": "path",
            "required": true
          },
          {
            "name": "body",
            "in": "body",
            "required": true,
            "schema": {
              "$ref": "#/definitions/v1alpha1ApplicationSpec"
            }
          },
          {
            "type": "boolean",
            "name": "validate",
            "in": "query"
          },
          {
            "type": "string",
            "name": "appNamespace",
            "in": "query"
          },
          {
            "type": "string",
            "name": "project",
            "in": "query"
          }
        ],
        "responses": {
          "200": {
            "description": "A successful response.",
            "schema": {
              "$ref": "#/definitions/v1alpha1ApplicationSpec"
            }
          },
          "default": {
            "description": "An unexpected error response.",
            "schema": {
              "$ref": "#/definitions/runtimeError"
            }
          }
        }
      }
    },
    "/api/v1/applications/{name}/sync": {
      "post": {
        "tags": [
          "ApplicationService"
        ],
        "summary": "Sync syncs an application to its target state",
        "operationId": "ApplicationService_Sync",
        "parameters": [
          {
            "type": "string",
            "name": "name",
            "in": "path",
            "required": true
          },
          {
            "name": "body",
            "in": "body",
            "required": true,
            "schema": {
              "$ref": "#/definitions/applicationApplicationSyncRequest"
            }
          }
        ],
        "responses": {
          "200": {
            "description": "A successful response.",
            "schema": {
              "$ref": "#/definitions/v1alpha1Application"
            }
          },
          "default": {
            "description": "An unexpected error response.",
            "schema": {
              "$ref": "#/definitions/runtimeError"
            }
          }
        }
      }
    },
    "/api/v1/applications/{name}/syncwindows": {
      "get": {
        "tags": [
          "ApplicationService"
        ],
        "summary": "Get returns sync windows of the application",
        "operationId": "ApplicationService_GetApplicationSyncWindows",
        "parameters": [
          {
            "type": "string",
            "name": "name",
            "in": "path",
            "required": true
          },
          {
            "type": "string",
            "name": "appNamespace",
            "in": "query"
          },
          {
            "type": "string",
            "name": "project",
            "in": "query"
          }
        ],
        "responses": {
          "200": {
            "description": "A successful response.",
            "schema": {
              "$ref": "#/definitions/applicationApplicationSyncWindowsResponse"
            }
          },
          "default": {
            "description": "An unexpected error response.",
            "schema": {
              "$ref": "#/definitions/runtimeError"
            }
          }
        }
      }
    },
    "/api/v1/applicationsets": {
      "get": {
        "tags": [
          "ApplicationSetService"
        ],
        "summary": "List returns list of applicationset",
        "operationId": "ApplicationSetService_List",
        "parameters": [
          {
            "type": "array",
            "items": {
              "type": "string"
            },
            "collectionFormat": "multi",
            "description": "the project names to restrict returned list applicationsets.",
            "name": "projects",
            "in": "query"
          },
          {
            "type": "string",
            "description": "the selector to restrict returned list to applications only with matched labels.",
            "name": "selector",
            "in": "query"
          },
          {
            "type": "string",
            "description": "The application set namespace. Default empty is argocd control plane namespace.",
            "name": "appsetNamespace",
            "in": "query"
          }
        ],
        "responses": {
          "200": {
            "description": "A successful response.",
            "schema": {
              "$ref": "#/definitions/v1alpha1ApplicationSetList"
            }
          },
          "default": {
            "description": "An unexpected error response.",
            "schema": {
              "$ref": "#/definitions/runtimeError"
            }
          }
        }
      },
      "post": {
        "tags": [
          "ApplicationSetService"
        ],
        "summary": "Create creates an applicationset",
        "operationId": "ApplicationSetService_Create",
        "parameters": [
          {
            "name": "body",
            "in": "body",
            "required": true,
            "schema": {
              "$ref": "#/definitions/v1alpha1ApplicationSet"
            }
          },
          {
            "type": "boolean",
            "name": "upsert",
            "in": "query"
          }
        ],
        "responses": {
          "200": {
            "description": "A successful response.",
            "schema": {
              "$ref": "#/definitions/v1alpha1ApplicationSet"
            }
          },
          "default": {
            "description": "An unexpected error response.",
            "schema": {
              "$ref": "#/definitions/runtimeError"
            }
          }
        }
      }
    },
    "/api/v1/applicationsets/{name}": {
      "get": {
        "tags": [
          "ApplicationSetService"
        ],
        "summary": "Get returns an applicationset by name",
        "operationId": "ApplicationSetService_Get",
        "parameters": [
          {
            "type": "string",
            "description": "the applicationsets's name",
            "name": "name",
            "in": "path",
            "required": true
          },
          {
            "type": "string",
            "description": "The application set namespace. Default empty is argocd control plane namespace.",
            "name": "appsetNamespace",
            "in": "query"
          }
        ],
        "responses": {
          "200": {
            "description": "A successful response.",
            "schema": {
              "$ref": "#/definitions/v1alpha1ApplicationSet"
            }
          },
          "default": {
            "description": "An unexpected error response.",
            "schema": {
              "$ref": "#/definitions/runtimeError"
            }
          }
        }
      },
      "delete": {
        "tags": [
          "ApplicationSetService"
        ],
        "summary": "Delete deletes an application set",
        "operationId": "ApplicationSetService_Delete",
        "parameters": [
          {
            "type": "string",
            "name": "name",
            "in": "path",
            "required": true
          },
          {
            "type": "string",
            "description": "The application set namespace. Default empty is argocd control plane namespace.",
            "name": "appsetNamespace",
            "in": "query"
          }
        ],
        "responses": {
          "200": {
            "description": "A successful response.",
            "schema": {
              "$ref": "#/definitions/applicationsetApplicationSetResponse"
            }
          },
          "default": {
            "description": "An unexpected error response.",
            "schema": {
              "$ref": "#/definitions/runtimeError"
            }
          }
        }
      }
    },
    "/api/v1/applicationsets/{name}/resource-tree": {
      "get": {
        "tags": [
          "ApplicationSetService"
        ],
        "summary": "ResourceTree returns resource tree",
        "operationId": "ApplicationSetService_ResourceTree",
        "parameters": [
          {
            "type": "string",
            "name": "name",
            "in": "path",
            "required": true
          },
          {
            "type": "string",
            "description": "The application set namespace. Default empty is argocd control plane namespace.",
            "name": "appsetNamespace",
            "in": "query"
          }
        ],
        "responses": {
          "200": {
            "description": "A successful response.",
            "schema": {
              "$ref": "#/definitions/v1alpha1ApplicationSetTree"
            }
          },
          "default": {
            "description": "An unexpected error response.",
            "schema": {
              "$ref": "#/definitions/runtimeError"
            }
          }
        }
      }
    },
    "/api/v1/certificates": {
      "get": {
        "tags": [
          "CertificateService"
        ],
        "summary": "List all available repository certificates",
        "operationId": "CertificateService_ListCertificates",
        "parameters": [
          {
            "type": "string",
            "description": "A file-glob pattern (not regular expression) the host name has to match.",
            "name": "hostNamePattern",
            "in": "query"
          },
          {
            "type": "string",
            "description": "The type of the certificate to match (ssh or https).",
            "name": "certType",
            "in": "query"
          },
          {
            "type": "string",
            "description": "The sub type of the certificate to match (protocol dependent, usually only used for ssh certs).",
            "name": "certSubType",
            "in": "query"
          }
        ],
        "responses": {
          "200": {
            "description": "A successful response.",
            "schema": {
              "$ref": "#/definitions/v1alpha1RepositoryCertificateList"
            }
          },
          "default": {
            "description": "An unexpected error response.",
            "schema": {
              "$ref": "#/definitions/runtimeError"
            }
          }
        }
      },
      "post": {
        "tags": [
          "CertificateService"
        ],
        "summary": "Creates repository certificates on the server",
        "operationId": "CertificateService_CreateCertificate",
        "parameters": [
          {
            "description": "List of certificates to be created",
            "name": "body",
            "in": "body",
            "required": true,
            "schema": {
              "$ref": "#/definitions/v1alpha1RepositoryCertificateList"
            }
          },
          {
            "type": "boolean",
            "description": "Whether to upsert already existing certificates.",
            "name": "upsert",
            "in": "query"
          }
        ],
        "responses": {
          "200": {
            "description": "A successful response.",
            "schema": {
              "$ref": "#/definitions/v1alpha1RepositoryCertificateList"
            }
          },
          "default": {
            "description": "An unexpected error response.",
            "schema": {
              "$ref": "#/definitions/runtimeError"
            }
          }
        }
      },
      "delete": {
        "tags": [
          "CertificateService"
        ],
        "summary": "Delete the certificates that match the RepositoryCertificateQuery",
        "operationId": "CertificateService_DeleteCertificate",
        "parameters": [
          {
            "type": "string",
            "description": "A file-glob pattern (not regular expression) the host name has to match.",
            "name": "hostNamePattern",
            "in": "query"
          },
          {
            "type": "string",
            "description": "The type of the certificate to match (ssh or https).",
            "name": "certType",
            "in": "query"
          },
          {
            "type": "string",
            "description": "The sub type of the certificate to match (protocol dependent, usually only used for ssh certs).",
            "name": "certSubType",
            "in": "query"
          }
        ],
        "responses": {
          "200": {
            "description": "A successful response.",
            "schema": {
              "$ref": "#/definitions/v1alpha1RepositoryCertificateList"
            }
          },
          "default": {
            "description": "An unexpected error response.",
            "schema": {
              "$ref": "#/definitions/runtimeError"
            }
          }
        }
      }
    },
    "/api/v1/clusters": {
      "get": {
        "tags": [
          "ClusterService"
        ],
        "summary": "List returns list of clusters",
        "operationId": "ClusterService_List",
        "parameters": [
          {
            "type": "string",
            "name": "server",
            "in": "query"
          },
          {
            "type": "string",
            "name": "name",
            "in": "query"
          },
          {
            "type": "string",
            "description": "type is the type of the specified cluster identifier ( \"server\" - default, \"name\" ).",
            "name": "id.type",
            "in": "query"
          },
          {
            "type": "string",
            "description": "value holds the cluster server URL or cluster name.",
            "name": "id.value",
            "in": "query"
          }
        ],
        "responses": {
          "200": {
            "description": "A successful response.",
            "schema": {
              "$ref": "#/definitions/v1alpha1ClusterList"
            }
          },
          "default": {
            "description": "An unexpected error response.",
            "schema": {
              "$ref": "#/definitions/runtimeError"
            }
          }
        }
      },
      "post": {
        "tags": [
          "ClusterService"
        ],
        "summary": "Create creates a cluster",
        "operationId": "ClusterService_Create",
        "parameters": [
          {
            "name": "body",
            "in": "body",
            "required": true,
            "schema": {
              "$ref": "#/definitions/v1alpha1Cluster"
            }
          },
          {
            "type": "boolean",
            "name": "upsert",
            "in": "query"
          }
        ],
        "responses": {
          "200": {
            "description": "A successful response.",
            "schema": {
              "$ref": "#/definitions/v1alpha1Cluster"
            }
          },
          "default": {
            "description": "An unexpected error response.",
            "schema": {
              "$ref": "#/definitions/runtimeError"
            }
          }
        }
      }
    },
    "/api/v1/clusters/{id.value}": {
      "get": {
        "tags": [
          "ClusterService"
        ],
        "summary": "Get returns a cluster by server address",
        "operationId": "ClusterService_Get",
        "parameters": [
          {
            "type": "string",
            "description": "value holds the cluster server URL or cluster name",
            "name": "id.value",
            "in": "path",
            "required": true
          },
          {
            "type": "string",
            "name": "server",
            "in": "query"
          },
          {
            "type": "string",
            "name": "name",
            "in": "query"
          },
          {
            "type": "string",
            "description": "type is the type of the specified cluster identifier ( \"server\" - default, \"name\" ).",
            "name": "id.type",
            "in": "query"
          }
        ],
        "responses": {
          "200": {
            "description": "A successful response.",
            "schema": {
              "$ref": "#/definitions/v1alpha1Cluster"
            }
          },
          "default": {
            "description": "An unexpected error response.",
            "schema": {
              "$ref": "#/definitions/runtimeError"
            }
          }
        }
      },
      "put": {
        "tags": [
          "ClusterService"
        ],
        "summary": "Update updates a cluster",
        "operationId": "ClusterService_Update",
        "parameters": [
          {
            "type": "string",
            "description": "value holds the cluster server URL or cluster name",
            "name": "id.value",
            "in": "path",
            "required": true
          },
          {
            "name": "body",
            "in": "body",
            "required": true,
            "schema": {
              "$ref": "#/definitions/v1alpha1Cluster"
            }
          },
          {
            "type": "array",
            "items": {
              "type": "string"
            },
            "collectionFormat": "multi",
            "name": "updatedFields",
            "in": "query"
          },
          {
            "type": "string",
            "description": "type is the type of the specified cluster identifier ( \"server\" - default, \"name\" ).",
            "name": "id.type",
            "in": "query"
          }
        ],
        "responses": {
          "200": {
            "description": "A successful response.",
            "schema": {
              "$ref": "#/definitions/v1alpha1Cluster"
            }
          },
          "default": {
            "description": "An unexpected error response.",
            "schema": {
              "$ref": "#/definitions/runtimeError"
            }
          }
        }
      },
      "delete": {
        "tags": [
          "ClusterService"
        ],
        "summary": "Delete deletes a cluster",
        "operationId": "ClusterService_Delete",
        "parameters": [
          {
            "type": "string",
            "description": "value holds the cluster server URL or cluster name",
            "name": "id.value",
            "in": "path",
            "required": true
          },
          {
            "type": "string",
            "name": "server",
            "in": "query"
          },
          {
            "type": "string",
            "name": "name",
            "in": "query"
          },
          {
            "type": "string",
            "description": "type is the type of the specified cluster identifier ( \"server\" - default, \"name\" ).",
            "name": "id.type",
            "in": "query"
          }
        ],
        "responses": {
          "200": {
            "description": "A successful response.",
            "schema": {
              "$ref": "#/definitions/clusterClusterResponse"
            }
          },
          "default": {
            "description": "An unexpected error response.",
            "schema": {
              "$ref": "#/definitions/runtimeError"
            }
          }
        }
      }
    },
    "/api/v1/clusters/{id.value}/invalidate-cache": {
      "post": {
        "tags": [
          "ClusterService"
        ],
        "summary": "InvalidateCache invalidates cluster cache",
        "operationId": "ClusterService_InvalidateCache",
        "parameters": [
          {
            "type": "string",
            "description": "value holds the cluster server URL or cluster name",
            "name": "id.value",
            "in": "path",
            "required": true
          }
        ],
        "responses": {
          "200": {
            "description": "A successful response.",
            "schema": {
              "$ref": "#/definitions/v1alpha1Cluster"
            }
          },
          "default": {
            "description": "An unexpected error response.",
            "schema": {
              "$ref": "#/definitions/runtimeError"
            }
          }
        }
      }
    },
    "/api/v1/clusters/{id.value}/rotate-auth": {
      "post": {
        "tags": [
          "ClusterService"
        ],
        "summary": "RotateAuth rotates the bearer token used for a cluster",
        "operationId": "ClusterService_RotateAuth",
        "parameters": [
          {
            "type": "string",
            "description": "value holds the cluster server URL or cluster name",
            "name": "id.value",
            "in": "path",
            "required": true
          }
        ],
        "responses": {
          "200": {
            "description": "A successful response.",
            "schema": {
              "$ref": "#/definitions/clusterClusterResponse"
            }
          },
          "default": {
            "description": "An unexpected error response.",
            "schema": {
              "$ref": "#/definitions/runtimeError"
            }
          }
        }
      }
    },
    "/api/v1/gpgkeys": {
      "get": {
        "tags": [
          "GPGKeyService"
        ],
        "summary": "List all available repository certificates",
        "operationId": "GPGKeyService_List",
        "parameters": [
          {
            "type": "string",
            "description": "The GPG key ID to query for.",
            "name": "keyID",
            "in": "query"
          }
        ],
        "responses": {
          "200": {
            "description": "A successful response.",
            "schema": {
              "$ref": "#/definitions/v1alpha1GnuPGPublicKeyList"
            }
          },
          "default": {
            "description": "An unexpected error response.",
            "schema": {
              "$ref": "#/definitions/runtimeError"
            }
          }
        }
      },
      "post": {
        "tags": [
          "GPGKeyService"
        ],
        "summary": "Create one or more GPG public keys in the server's configuration",
        "operationId": "GPGKeyService_Create",
        "parameters": [
          {
            "description": "Raw key data of the GPG key(s) to create",
            "name": "body",
            "in": "body",
            "required": true,
            "schema": {
              "$ref": "#/definitions/v1alpha1GnuPGPublicKey"
            }
          },
          {
            "type": "boolean",
            "description": "Whether to upsert already existing public keys.",
            "name": "upsert",
            "in": "query"
          }
        ],
        "responses": {
          "200": {
            "description": "A successful response.",
            "schema": {
              "$ref": "#/definitions/gpgkeyGnuPGPublicKeyCreateResponse"
            }
          },
          "default": {
            "description": "An unexpected error response.",
            "schema": {
              "$ref": "#/definitions/runtimeError"
            }
          }
        }
      },
      "delete": {
        "tags": [
          "GPGKeyService"
        ],
        "summary": "Delete specified GPG public key from the server's configuration",
        "operationId": "GPGKeyService_Delete",
        "parameters": [
          {
            "type": "string",
            "description": "The GPG key ID to query for.",
            "name": "keyID",
            "in": "query"
          }
        ],
        "responses": {
          "200": {
            "description": "A successful response.",
            "schema": {
              "$ref": "#/definitions/gpgkeyGnuPGPublicKeyResponse"
            }
          },
          "default": {
            "description": "An unexpected error response.",
            "schema": {
              "$ref": "#/definitions/runtimeError"
            }
          }
        }
      }
    },
    "/api/v1/gpgkeys/{keyID}": {
      "get": {
        "tags": [
          "GPGKeyService"
        ],
        "summary": "Get information about specified GPG public key from the server",
        "operationId": "GPGKeyService_Get",
        "parameters": [
          {
            "type": "string",
            "description": "The GPG key ID to query for",
            "name": "keyID",
            "in": "path",
            "required": true
          }
        ],
        "responses": {
          "200": {
            "description": "A successful response.",
            "schema": {
              "$ref": "#/definitions/v1alpha1GnuPGPublicKey"
            }
          },
          "default": {
            "description": "An unexpected error response.",
            "schema": {
              "$ref": "#/definitions/runtimeError"
            }
          }
        }
      }
    },
    "/api/v1/notifications/services": {
      "get": {
        "tags": [
          "NotificationService"
        ],
        "summary": "List returns list of services",
        "operationId": "NotificationService_ListServices",
        "responses": {
          "200": {
            "description": "A successful response.",
            "schema": {
              "$ref": "#/definitions/notificationServiceList"
            }
          },
          "default": {
            "description": "An unexpected error response.",
            "schema": {
              "$ref": "#/definitions/runtimeError"
            }
          }
        }
      }
    },
    "/api/v1/notifications/templates": {
      "get": {
        "tags": [
          "NotificationService"
        ],
        "summary": "List returns list of templates",
        "operationId": "NotificationService_ListTemplates",
        "responses": {
          "200": {
            "description": "A successful response.",
            "schema": {
              "$ref": "#/definitions/notificationTemplateList"
            }
          },
          "default": {
            "description": "An unexpected error response.",
            "schema": {
              "$ref": "#/definitions/runtimeError"
            }
          }
        }
      }
    },
    "/api/v1/notifications/triggers": {
      "get": {
        "tags": [
          "NotificationService"
        ],
        "summary": "List returns list of triggers",
        "operationId": "NotificationService_ListTriggers",
        "responses": {
          "200": {
            "description": "A successful response.",
            "schema": {
              "$ref": "#/definitions/notificationTriggerList"
            }
          },
          "default": {
            "description": "An unexpected error response.",
            "schema": {
              "$ref": "#/definitions/runtimeError"
            }
          }
        }
      }
    },
    "/api/v1/projects": {
      "get": {
        "tags": [
          "ProjectService"
        ],
        "summary": "List returns list of projects",
        "operationId": "ProjectService_List",
        "parameters": [
          {
            "type": "string",
            "name": "name",
            "in": "query"
          }
        ],
        "responses": {
          "200": {
            "description": "A successful response.",
            "schema": {
              "$ref": "#/definitions/v1alpha1AppProjectList"
            }
          },
          "default": {
            "description": "An unexpected error response.",
            "schema": {
              "$ref": "#/definitions/runtimeError"
            }
          }
        }
      },
      "post": {
        "tags": [
          "ProjectService"
        ],
        "summary": "Create a new project",
        "operationId": "ProjectService_Create",
        "parameters": [
          {
            "name": "body",
            "in": "body",
            "required": true,
            "schema": {
              "$ref": "#/definitions/projectProjectCreateRequest"
            }
          }
        ],
        "responses": {
          "200": {
            "description": "A successful response.",
            "schema": {
              "$ref": "#/definitions/v1alpha1AppProject"
            }
          },
          "default": {
            "description": "An unexpected error response.",
            "schema": {
              "$ref": "#/definitions/runtimeError"
            }
          }
        }
      }
    },
    "/api/v1/projects/{name}": {
      "get": {
        "tags": [
          "ProjectService"
        ],
        "summary": "Get returns a project by name",
        "operationId": "ProjectService_Get",
        "parameters": [
          {
            "type": "string",
            "name": "name",
            "in": "path",
            "required": true
          }
        ],
        "responses": {
          "200": {
            "description": "A successful response.",
            "schema": {
              "$ref": "#/definitions/v1alpha1AppProject"
            }
          },
          "default": {
            "description": "An unexpected error response.",
            "schema": {
              "$ref": "#/definitions/runtimeError"
            }
          }
        }
      },
      "delete": {
        "tags": [
          "ProjectService"
        ],
        "summary": "Delete deletes a project",
        "operationId": "ProjectService_Delete",
        "parameters": [
          {
            "type": "string",
            "name": "name",
            "in": "path",
            "required": true
          }
        ],
        "responses": {
          "200": {
            "description": "A successful response.",
            "schema": {
              "$ref": "#/definitions/projectEmptyResponse"
            }
          },
          "default": {
            "description": "An unexpected error response.",
            "schema": {
              "$ref": "#/definitions/runtimeError"
            }
          }
        }
      }
    },
    "/api/v1/projects/{name}/detailed": {
      "get": {
        "tags": [
          "ProjectService"
        ],
        "summary": "GetDetailedProject returns a project that include project, global project and scoped resources by name",
        "operationId": "ProjectService_GetDetailedProject",
        "parameters": [
          {
            "type": "string",
            "name": "name",
            "in": "path",
            "required": true
          }
        ],
        "responses": {
          "200": {
            "description": "A successful response.",
            "schema": {
              "$ref": "#/definitions/projectDetailedProjectsResponse"
            }
          },
          "default": {
            "description": "An unexpected error response.",
            "schema": {
              "$ref": "#/definitions/runtimeError"
            }
          }
        }
      }
    },
    "/api/v1/projects/{name}/events": {
      "get": {
        "tags": [
          "ProjectService"
        ],
        "summary": "ListEvents returns a list of project events",
        "operationId": "ProjectService_ListEvents",
        "parameters": [
          {
            "type": "string",
            "name": "name",
            "in": "path",
            "required": true
          }
        ],
        "responses": {
          "200": {
            "description": "A successful response.",
            "schema": {
              "$ref": "#/definitions/v1EventList"
            }
          },
          "default": {
            "description": "An unexpected error response.",
            "schema": {
              "$ref": "#/definitions/runtimeError"
            }
          }
        }
      }
    },
    "/api/v1/projects/{name}/globalprojects": {
      "get": {
        "tags": [
          "ProjectService"
        ],
        "summary": "Get returns a virtual project by name",
        "operationId": "ProjectService_GetGlobalProjects",
        "parameters": [
          {
            "type": "string",
            "name": "name",
            "in": "path",
            "required": true
          }
        ],
        "responses": {
          "200": {
            "description": "A successful response.",
            "schema": {
              "$ref": "#/definitions/projectGlobalProjectsResponse"
            }
          },
          "default": {
            "description": "An unexpected error response.",
            "schema": {
              "$ref": "#/definitions/runtimeError"
            }
          }
        }
      }
    },
    "/api/v1/projects/{name}/links": {
      "get": {
        "tags": [
          "ProjectService"
        ],
        "summary": "ListLinks returns all deep links for the particular project",
        "operationId": "ProjectService_ListLinks",
        "parameters": [
          {
            "type": "string",
            "name": "name",
            "in": "path",
            "required": true
          }
        ],
        "responses": {
          "200": {
            "description": "A successful response.",
            "schema": {
              "$ref": "#/definitions/applicationLinksResponse"
            }
          },
          "default": {
            "description": "An unexpected error response.",
            "schema": {
              "$ref": "#/definitions/runtimeError"
            }
          }
        }
      }
    },
    "/api/v1/projects/{name}/syncwindows": {
      "get": {
        "tags": [
          "ProjectService"
        ],
        "summary": "GetSchedulesState returns true if there are any active sync syncWindows",
        "operationId": "ProjectService_GetSyncWindowsState",
        "parameters": [
          {
            "type": "string",
            "name": "name",
            "in": "path",
            "required": true
          }
        ],
        "responses": {
          "200": {
            "description": "A successful response.",
            "schema": {
              "$ref": "#/definitions/projectSyncWindowsResponse"
            }
          },
          "default": {
            "description": "An unexpected error response.",
            "schema": {
              "$ref": "#/definitions/runtimeError"
            }
          }
        }
      }
    },
    "/api/v1/projects/{project.metadata.name}": {
      "put": {
        "tags": [
          "ProjectService"
        ],
        "summary": "Update updates a project",
        "operationId": "ProjectService_Update",
        "parameters": [
          {
            "type": "string",
            "description": "Name must be unique within a namespace. Is required when creating resources, although\nsome resources may allow a client to request the generation of an appropriate name\nautomatically. Name is primarily intended for creation idempotence and configuration\ndefinition.\nCannot be updated.\nMore info: https://kubernetes.io/docs/concepts/overview/working-with-objects/names#names\n+optional",
            "name": "project.metadata.name",
            "in": "path",
            "required": true
          },
          {
            "name": "body",
            "in": "body",
            "required": true,
            "schema": {
              "$ref": "#/definitions/projectProjectUpdateRequest"
            }
          }
        ],
        "responses": {
          "200": {
            "description": "A successful response.",
            "schema": {
              "$ref": "#/definitions/v1alpha1AppProject"
            }
          },
          "default": {
            "description": "An unexpected error response.",
            "schema": {
              "$ref": "#/definitions/runtimeError"
            }
          }
        }
      }
    },
    "/api/v1/projects/{project}/roles/{role}/token": {
      "post": {
        "tags": [
          "ProjectService"
        ],
        "summary": "Create a new project token",
        "operationId": "ProjectService_CreateToken",
        "parameters": [
          {
            "type": "string",
            "name": "project",
            "in": "path",
            "required": true
          },
          {
            "type": "string",
            "name": "role",
            "in": "path",
            "required": true
          },
          {
            "name": "body",
            "in": "body",
            "required": true,
            "schema": {
              "$ref": "#/definitions/projectProjectTokenCreateRequest"
            }
          }
        ],
        "responses": {
          "200": {
            "description": "A successful response.",
            "schema": {
              "$ref": "#/definitions/projectProjectTokenResponse"
            }
          },
          "default": {
            "description": "An unexpected error response.",
            "schema": {
              "$ref": "#/definitions/runtimeError"
            }
          }
        }
      }
    },
    "/api/v1/projects/{project}/roles/{role}/token/{iat}": {
      "delete": {
        "tags": [
          "ProjectService"
        ],
        "summary": "Delete a new project token",
        "operationId": "ProjectService_DeleteToken",
        "parameters": [
          {
            "type": "string",
            "name": "project",
            "in": "path",
            "required": true
          },
          {
            "type": "string",
            "name": "role",
            "in": "path",
            "required": true
          },
          {
            "type": "string",
            "format": "int64",
            "name": "iat",
            "in": "path",
            "required": true
          },
          {
            "type": "string",
            "name": "id",
            "in": "query"
          }
        ],
        "responses": {
          "200": {
            "description": "A successful response.",
            "schema": {
              "$ref": "#/definitions/projectEmptyResponse"
            }
          },
          "default": {
            "description": "An unexpected error response.",
            "schema": {
              "$ref": "#/definitions/runtimeError"
            }
          }
        }
      }
    },
    "/api/v1/repocreds": {
      "get": {
        "tags": [
          "RepoCredsService"
        ],
        "summary": "ListRepositoryCredentials gets a list of all configured repository credential sets",
        "operationId": "RepoCredsService_ListRepositoryCredentials",
        "parameters": [
          {
            "type": "string",
            "description": "Repo URL for query.",
            "name": "url",
            "in": "query"
          }
        ],
        "responses": {
          "200": {
            "description": "A successful response.",
            "schema": {
              "$ref": "#/definitions/v1alpha1RepoCredsList"
            }
          },
          "default": {
            "description": "An unexpected error response.",
            "schema": {
              "$ref": "#/definitions/runtimeError"
            }
          }
        }
      },
      "post": {
        "tags": [
          "RepoCredsService"
        ],
        "summary": "CreateRepositoryCredentials creates a new repository credential set",
        "operationId": "RepoCredsService_CreateRepositoryCredentials",
        "parameters": [
          {
            "description": "Repository definition",
            "name": "body",
            "in": "body",
            "required": true,
            "schema": {
              "$ref": "#/definitions/v1alpha1RepoCreds"
            }
          },
          {
            "type": "boolean",
            "description": "Whether to create in upsert mode.",
            "name": "upsert",
            "in": "query"
          }
        ],
        "responses": {
          "200": {
            "description": "A successful response.",
            "schema": {
              "$ref": "#/definitions/v1alpha1RepoCreds"
            }
          },
          "default": {
            "description": "An unexpected error response.",
            "schema": {
              "$ref": "#/definitions/runtimeError"
            }
          }
        }
      }
    },
    "/api/v1/repocreds/{creds.url}": {
      "put": {
        "tags": [
          "RepoCredsService"
        ],
        "summary": "UpdateRepositoryCredentials updates a repository credential set",
        "operationId": "RepoCredsService_UpdateRepositoryCredentials",
        "parameters": [
          {
            "type": "string",
            "description": "URL is the URL that this credentials matches to",
            "name": "creds.url",
            "in": "path",
            "required": true
          },
          {
            "name": "body",
            "in": "body",
            "required": true,
            "schema": {
              "$ref": "#/definitions/v1alpha1RepoCreds"
            }
          }
        ],
        "responses": {
          "200": {
            "description": "A successful response.",
            "schema": {
              "$ref": "#/definitions/v1alpha1RepoCreds"
            }
          },
          "default": {
            "description": "An unexpected error response.",
            "schema": {
              "$ref": "#/definitions/runtimeError"
            }
          }
        }
      }
    },
    "/api/v1/repocreds/{url}": {
      "delete": {
        "tags": [
          "RepoCredsService"
        ],
        "summary": "DeleteRepositoryCredentials deletes a repository credential set from the configuration",
        "operationId": "RepoCredsService_DeleteRepositoryCredentials",
        "parameters": [
          {
            "type": "string",
            "name": "url",
            "in": "path",
            "required": true
          }
        ],
        "responses": {
          "200": {
            "description": "A successful response.",
            "schema": {
              "$ref": "#/definitions/repocredsRepoCredsResponse"
            }
          },
          "default": {
            "description": "An unexpected error response.",
            "schema": {
              "$ref": "#/definitions/runtimeError"
            }
          }
        }
      }
    },
    "/api/v1/repositories": {
      "get": {
        "tags": [
          "RepositoryService"
        ],
        "summary": "ListRepositories gets a list of all configured repositories",
        "operationId": "RepositoryService_ListRepositories",
        "parameters": [
          {
            "type": "string",
            "description": "Repo URL for query.",
            "name": "repo",
            "in": "query"
          },
          {
            "type": "boolean",
            "description": "Whether to force a cache refresh on repo's connection state.",
            "name": "forceRefresh",
            "in": "query"
          }
        ],
        "responses": {
          "200": {
            "description": "A successful response.",
            "schema": {
              "$ref": "#/definitions/v1alpha1RepositoryList"
            }
          },
          "default": {
            "description": "An unexpected error response.",
            "schema": {
              "$ref": "#/definitions/runtimeError"
            }
          }
        }
      },
      "post": {
        "tags": [
          "RepositoryService"
        ],
        "summary": "CreateRepository creates a new repository configuration",
        "operationId": "RepositoryService_CreateRepository",
        "parameters": [
          {
            "description": "Repository definition",
            "name": "body",
            "in": "body",
            "required": true,
            "schema": {
              "$ref": "#/definitions/v1alpha1Repository"
            }
          },
          {
            "type": "boolean",
            "description": "Whether to create in upsert mode.",
            "name": "upsert",
            "in": "query"
          },
          {
            "type": "boolean",
            "description": "Whether to operate on credential set instead of repository.",
            "name": "credsOnly",
            "in": "query"
          }
        ],
        "responses": {
          "200": {
            "description": "A successful response.",
            "schema": {
              "$ref": "#/definitions/v1alpha1Repository"
            }
          },
          "default": {
            "description": "An unexpected error response.",
            "schema": {
              "$ref": "#/definitions/runtimeError"
            }
          }
        }
      }
    },
    "/api/v1/repositories/{repo.repo}": {
      "put": {
        "tags": [
          "RepositoryService"
        ],
        "summary": "UpdateRepository updates a repository configuration",
        "operationId": "RepositoryService_UpdateRepository",
        "parameters": [
          {
            "type": "string",
            "description": "Repo contains the URL to the remote repository",
            "name": "repo.repo",
            "in": "path",
            "required": true
          },
          {
            "name": "body",
            "in": "body",
            "required": true,
            "schema": {
              "$ref": "#/definitions/v1alpha1Repository"
            }
          }
        ],
        "responses": {
          "200": {
            "description": "A successful response.",
            "schema": {
              "$ref": "#/definitions/v1alpha1Repository"
            }
          },
          "default": {
            "description": "An unexpected error response.",
            "schema": {
              "$ref": "#/definitions/runtimeError"
            }
          }
        }
      }
    },
    "/api/v1/repositories/{repo}": {
      "get": {
        "tags": [
          "RepositoryService"
        ],
        "summary": "Get returns a repository or its credentials",
        "operationId": "RepositoryService_Get",
        "parameters": [
          {
            "type": "string",
            "description": "Repo URL for query",
            "name": "repo",
            "in": "path",
            "required": true
          },
          {
            "type": "boolean",
            "description": "Whether to force a cache refresh on repo's connection state.",
            "name": "forceRefresh",
            "in": "query"
          }
        ],
        "responses": {
          "200": {
            "description": "A successful response.",
            "schema": {
              "$ref": "#/definitions/v1alpha1Repository"
            }
          },
          "default": {
            "description": "An unexpected error response.",
            "schema": {
              "$ref": "#/definitions/runtimeError"
            }
          }
        }
      },
      "delete": {
        "tags": [
          "RepositoryService"
        ],
        "summary": "DeleteRepository deletes a repository from the configuration",
        "operationId": "RepositoryService_DeleteRepository",
        "parameters": [
          {
            "type": "string",
            "description": "Repo URL for query",
            "name": "repo",
            "in": "path",
            "required": true
          },
          {
            "type": "boolean",
            "description": "Whether to force a cache refresh on repo's connection state.",
            "name": "forceRefresh",
            "in": "query"
          }
        ],
        "responses": {
          "200": {
            "description": "A successful response.",
            "schema": {
              "$ref": "#/definitions/repositoryRepoResponse"
            }
          },
          "default": {
            "description": "An unexpected error response.",
            "schema": {
              "$ref": "#/definitions/runtimeError"
            }
          }
        }
      }
    },
    "/api/v1/repositories/{repo}/apps": {
      "get": {
        "tags": [
          "RepositoryService"
        ],
        "summary": "ListApps returns list of apps in the repo",
        "operationId": "RepositoryService_ListApps",
        "parameters": [
          {
            "type": "string",
            "name": "repo",
            "in": "path",
            "required": true
          },
          {
            "type": "string",
            "name": "revision",
            "in": "query"
          },
          {
            "type": "string",
            "name": "appName",
            "in": "query"
          },
          {
            "type": "string",
            "name": "appProject",
            "in": "query"
          }
        ],
        "responses": {
          "200": {
            "description": "A successful response.",
            "schema": {
              "$ref": "#/definitions/repositoryRepoAppsResponse"
            }
          },
          "default": {
            "description": "An unexpected error response.",
            "schema": {
              "$ref": "#/definitions/runtimeError"
            }
          }
        }
      }
    },
    "/api/v1/repositories/{repo}/helmcharts": {
      "get": {
        "tags": [
          "RepositoryService"
        ],
        "summary": "GetHelmCharts returns list of helm charts in the specified repository",
        "operationId": "RepositoryService_GetHelmCharts",
        "parameters": [
          {
            "type": "string",
            "description": "Repo URL for query",
            "name": "repo",
            "in": "path",
            "required": true
          },
          {
            "type": "boolean",
            "description": "Whether to force a cache refresh on repo's connection state.",
            "name": "forceRefresh",
            "in": "query"
          }
        ],
        "responses": {
          "200": {
            "description": "A successful response.",
            "schema": {
              "$ref": "#/definitions/repositoryHelmChartsResponse"
            }
          },
          "default": {
            "description": "An unexpected error response.",
            "schema": {
              "$ref": "#/definitions/runtimeError"
            }
          }
        }
      }
    },
    "/api/v1/repositories/{repo}/refs": {
      "get": {
        "tags": [
          "RepositoryService"
        ],
        "operationId": "RepositoryService_ListRefs",
        "parameters": [
          {
            "type": "string",
            "description": "Repo URL for query",
            "name": "repo",
            "in": "path",
            "required": true
          },
          {
            "type": "boolean",
            "description": "Whether to force a cache refresh on repo's connection state.",
            "name": "forceRefresh",
            "in": "query"
          }
        ],
        "responses": {
          "200": {
            "description": "A successful response.",
            "schema": {
              "$ref": "#/definitions/repositoryRefs"
            }
          },
          "default": {
            "description": "An unexpected error response.",
            "schema": {
              "$ref": "#/definitions/runtimeError"
            }
          }
        }
      }
    },
    "/api/v1/repositories/{repo}/validate": {
      "post": {
        "tags": [
          "RepositoryService"
        ],
        "summary": "ValidateAccess validates access to a repository with given parameters",
        "operationId": "RepositoryService_ValidateAccess",
        "parameters": [
          {
            "type": "string",
            "description": "The URL to the repo",
            "name": "repo",
            "in": "path",
            "required": true
          },
          {
            "description": "The URL to the repo",
            "name": "body",
            "in": "body",
            "required": true,
            "schema": {
              "type": "string"
            }
          },
          {
            "type": "string",
            "description": "Username for accessing repo.",
            "name": "username",
            "in": "query"
          },
          {
            "type": "string",
            "description": "Password for accessing repo.",
            "name": "password",
            "in": "query"
          },
          {
            "type": "string",
            "description": "Private key data for accessing SSH repository.",
            "name": "sshPrivateKey",
            "in": "query"
          },
          {
            "type": "boolean",
            "description": "Whether to skip certificate or host key validation.",
            "name": "insecure",
            "in": "query"
          },
          {
            "type": "string",
            "description": "TLS client cert data for accessing HTTPS repository.",
            "name": "tlsClientCertData",
            "in": "query"
          },
          {
            "type": "string",
            "description": "TLS client cert key for accessing HTTPS repository.",
            "name": "tlsClientCertKey",
            "in": "query"
          },
          {
            "type": "string",
            "description": "The type of the repo.",
            "name": "type",
            "in": "query"
          },
          {
            "type": "string",
            "description": "The name of the repo.",
            "name": "name",
            "in": "query"
          },
          {
            "type": "boolean",
            "description": "Whether helm-oci support should be enabled for this repo.",
            "name": "enableOci",
            "in": "query"
          },
          {
            "type": "string",
            "description": "Github App Private Key PEM data.",
            "name": "githubAppPrivateKey",
            "in": "query"
          },
          {
            "type": "string",
            "format": "int64",
            "description": "Github App ID of the app used to access the repo.",
            "name": "githubAppID",
            "in": "query"
          },
          {
            "type": "string",
            "format": "int64",
            "description": "Github App Installation ID of the installed GitHub App.",
            "name": "githubAppInstallationID",
            "in": "query"
          },
          {
            "type": "string",
            "description": "Github App Enterprise base url if empty will default to https://api.github.com.",
            "name": "githubAppEnterpriseBaseUrl",
            "in": "query"
          },
          {
            "type": "string",
            "description": "HTTP/HTTPS proxy to access the repository.",
            "name": "proxy",
            "in": "query"
          },
          {
            "type": "string",
            "description": "Reference between project and repository that allow you automatically to be added as item inside SourceRepos project entity.",
            "name": "project",
            "in": "query"
          },
          {
            "type": "string",
            "description": "Google Cloud Platform service account key.",
            "name": "gcpServiceAccountKey",
            "in": "query"
          },
          {
            "type": "boolean",
            "description": "Whether to force HTTP basic auth.",
            "name": "forceHttpBasicAuth",
            "in": "query"
          }
        ],
        "responses": {
          "200": {
            "description": "A successful response.",
            "schema": {
              "$ref": "#/definitions/repositoryRepoResponse"
            }
          },
          "default": {
            "description": "An unexpected error response.",
            "schema": {
              "$ref": "#/definitions/runtimeError"
            }
          }
        }
      }
    },
    "/api/v1/repositories/{source.repoURL}/appdetails": {
      "post": {
        "tags": [
          "RepositoryService"
        ],
        "summary": "GetAppDetails returns application details by given path",
        "operationId": "RepositoryService_GetAppDetails",
        "parameters": [
          {
            "type": "string",
            "description": "RepoURL is the URL to the repository (Git or Helm) that contains the application manifests",
            "name": "source.repoURL",
            "in": "path",
            "required": true
          },
          {
            "name": "body",
            "in": "body",
            "required": true,
            "schema": {
              "$ref": "#/definitions/repositoryRepoAppDetailsQuery"
            }
          }
        ],
        "responses": {
          "200": {
            "description": "A successful response.",
            "schema": {
              "$ref": "#/definitions/repositoryRepoAppDetailsResponse"
            }
          },
          "default": {
            "description": "An unexpected error response.",
            "schema": {
              "$ref": "#/definitions/runtimeError"
            }
          }
        }
      }
    },
    "/api/v1/session": {
      "post": {
        "tags": [
          "SessionService"
        ],
        "summary": "Create a new JWT for authentication and set a cookie if using HTTP",
        "operationId": "SessionService_Create",
        "parameters": [
          {
            "name": "body",
            "in": "body",
            "required": true,
            "schema": {
              "$ref": "#/definitions/sessionSessionCreateRequest"
            }
          }
        ],
        "responses": {
          "200": {
            "description": "A successful response.",
            "schema": {
              "$ref": "#/definitions/sessionSessionResponse"
            }
          },
          "default": {
            "description": "An unexpected error response.",
            "schema": {
              "$ref": "#/definitions/runtimeError"
            }
          }
        }
      },
      "delete": {
        "tags": [
          "SessionService"
        ],
        "summary": "Delete an existing JWT cookie if using HTTP",
        "operationId": "SessionService_Delete",
        "responses": {
          "200": {
            "description": "A successful response.",
            "schema": {
              "$ref": "#/definitions/sessionSessionResponse"
            }
          },
          "default": {
            "description": "An unexpected error response.",
            "schema": {
              "$ref": "#/definitions/runtimeError"
            }
          }
        }
      }
    },
    "/api/v1/session/userinfo": {
      "get": {
        "tags": [
          "SessionService"
        ],
        "summary": "Get the current user's info",
        "operationId": "SessionService_GetUserInfo",
        "responses": {
          "200": {
            "description": "A successful response.",
            "schema": {
              "$ref": "#/definitions/sessionGetUserInfoResponse"
            }
          },
          "default": {
            "description": "An unexpected error response.",
            "schema": {
              "$ref": "#/definitions/runtimeError"
            }
          }
        }
      }
    },
    "/api/v1/settings": {
      "get": {
        "tags": [
          "SettingsService"
        ],
        "summary": "Get returns Argo CD settings",
        "operationId": "SettingsService_Get",
        "responses": {
          "200": {
            "description": "A successful response.",
            "schema": {
              "$ref": "#/definitions/clusterSettings"
            }
          },
          "default": {
            "description": "An unexpected error response.",
            "schema": {
              "$ref": "#/definitions/runtimeError"
            }
          }
        }
      }
    },
    "/api/v1/settings/plugins": {
      "get": {
        "tags": [
          "SettingsService"
        ],
        "summary": "Get returns Argo CD plugins",
        "operationId": "SettingsService_GetPlugins",
        "responses": {
          "200": {
            "description": "A successful response.",
            "schema": {
              "$ref": "#/definitions/clusterSettingsPluginsResponse"
            }
          },
          "default": {
            "description": "An unexpected error response.",
            "schema": {
              "$ref": "#/definitions/runtimeError"
            }
          }
        }
      }
    },
    "/api/v1/stream/applications": {
      "get": {
        "tags": [
          "ApplicationService"
        ],
        "summary": "Watch returns stream of application change events",
        "operationId": "ApplicationService_Watch",
        "parameters": [
          {
            "type": "string",
            "description": "the application's name.",
            "name": "name",
            "in": "query"
          },
          {
            "type": "string",
            "description": "forces application reconciliation if set to 'hard'.",
            "name": "refresh",
            "in": "query"
          },
          {
            "type": "array",
            "items": {
              "type": "string"
            },
            "collectionFormat": "multi",
            "description": "the project names to restrict returned list applications.",
            "name": "projects",
            "in": "query"
          },
          {
            "type": "string",
            "description": "when specified with a watch call, shows changes that occur after that particular version of a resource.",
            "name": "resourceVersion",
            "in": "query"
          },
          {
            "type": "string",
            "description": "the selector to restrict returned list to applications only with matched labels.",
            "name": "selector",
            "in": "query"
          },
          {
            "type": "string",
            "description": "the repoURL to restrict returned list applications.",
            "name": "repo",
            "in": "query"
          },
          {
            "type": "string",
            "description": "the application's namespace.",
            "name": "appNamespace",
            "in": "query"
          },
          {
            "type": "array",
            "items": {
              "type": "string"
            },
            "collectionFormat": "multi",
            "description": "the project names to restrict returned list applications (legacy name for backwards-compatibility).",
            "name": "project",
            "in": "query"
          }
        ],
        "responses": {
          "200": {
            "description": "A successful response.(streaming responses)",
            "schema": {
              "type": "object",
              "title": "Stream result of v1alpha1ApplicationWatchEvent",
              "properties": {
                "error": {
                  "$ref": "#/definitions/runtimeStreamError"
                },
                "result": {
                  "$ref": "#/definitions/v1alpha1ApplicationWatchEvent"
                }
              }
            }
          },
          "default": {
            "description": "An unexpected error response.",
            "schema": {
              "$ref": "#/definitions/runtimeError"
            }
          }
        }
      }
    },
    "/api/v1/stream/applications/{applicationName}/resource-tree": {
      "get": {
        "tags": [
          "ApplicationService"
        ],
        "summary": "Watch returns stream of application resource tree",
        "operationId": "ApplicationService_WatchResourceTree",
        "parameters": [
          {
            "type": "string",
            "name": "applicationName",
            "in": "path",
            "required": true
          },
          {
            "type": "string",
            "name": "namespace",
            "in": "query"
          },
          {
            "type": "string",
            "name": "name",
            "in": "query"
          },
          {
            "type": "string",
            "name": "version",
            "in": "query"
          },
          {
            "type": "string",
            "name": "group",
            "in": "query"
          },
          {
            "type": "string",
            "name": "kind",
            "in": "query"
          },
          {
            "type": "string",
            "name": "appNamespace",
            "in": "query"
          },
          {
            "type": "string",
            "name": "project",
            "in": "query"
          }
        ],
        "responses": {
          "200": {
            "description": "A successful response.(streaming responses)",
            "schema": {
              "type": "object",
              "title": "Stream result of v1alpha1ApplicationTree",
              "properties": {
                "error": {
                  "$ref": "#/definitions/runtimeStreamError"
                },
                "result": {
                  "$ref": "#/definitions/v1alpha1ApplicationTree"
                }
              }
            }
          },
          "default": {
            "description": "An unexpected error response.",
            "schema": {
              "$ref": "#/definitions/runtimeError"
            }
          }
        }
      }
    },
    "/api/version": {
      "get": {
        "tags": [
          "VersionService"
        ],
        "summary": "Version returns version information of the API server",
        "operationId": "VersionService_Version",
        "responses": {
          "200": {
            "description": "A successful response.",
            "schema": {
              "$ref": "#/definitions/versionVersionMessage"
            }
          },
          "default": {
            "description": "An unexpected error response.",
            "schema": {
              "$ref": "#/definitions/runtimeError"
            }
          }
        }
      }
    }
  },
  "definitions": {
    "accountAccount": {
      "type": "object",
      "properties": {
        "capabilities": {
          "type": "array",
          "items": {
            "type": "string"
          }
        },
        "enabled": {
          "type": "boolean"
        },
        "name": {
          "type": "string"
        },
        "tokens": {
          "type": "array",
          "items": {
            "$ref": "#/definitions/accountToken"
          }
        }
      }
    },
    "accountAccountsList": {
      "type": "object",
      "properties": {
        "items": {
          "type": "array",
          "items": {
            "$ref": "#/definitions/accountAccount"
          }
        }
      }
    },
    "accountCanIResponse": {
      "type": "object",
      "properties": {
        "value": {
          "type": "string"
        }
      }
    },
    "accountCreateTokenRequest": {
      "type": "object",
      "properties": {
        "expiresIn": {
          "type": "integer",
          "format": "int64",
          "title": "expiresIn represents a duration in seconds"
        },
        "id": {
          "type": "string"
        },
        "name": {
          "type": "string"
        }
      }
    },
    "accountCreateTokenResponse": {
      "type": "object",
      "properties": {
        "token": {
          "type": "string"
        }
      }
    },
    "accountEmptyResponse": {
      "type": "object"
    },
    "accountToken": {
      "type": "object",
      "properties": {
        "expiresAt": {
          "type": "integer",
          "format": "int64"
        },
        "id": {
          "type": "string"
        },
        "issuedAt": {
          "type": "integer",
          "format": "int64"
        }
      }
    },
    "accountUpdatePasswordRequest": {
      "type": "object",
      "properties": {
        "currentPassword": {
          "type": "string"
        },
        "name": {
          "type": "string"
        },
        "newPassword": {
          "type": "string"
        }
      }
    },
    "accountUpdatePasswordResponse": {
      "type": "object"
    },
    "applicationApplicationManifestQueryWithFiles": {
      "type": "object",
      "properties": {
        "appNamespace": {
          "type": "string"
        },
        "checksum": {
          "type": "string"
        },
        "name": {
          "type": "string"
        },
        "project": {
          "type": "string"
        }
      }
    },
    "applicationApplicationManifestQueryWithFilesWrapper": {
      "type": "object",
      "properties": {
        "chunk": {
          "$ref": "#/definitions/applicationFileChunk"
        },
        "query": {
          "$ref": "#/definitions/applicationApplicationManifestQueryWithFiles"
        }
      }
    },
    "applicationApplicationPatchRequest": {
      "type": "object",
      "title": "ApplicationPatchRequest is a request to patch an application",
      "properties": {
        "appNamespace": {
          "type": "string"
        },
        "name": {
          "type": "string"
        },
        "patch": {
          "type": "string"
        },
        "patchType": {
          "type": "string"
        },
        "project": {
          "type": "string"
        }
      }
    },
    "applicationApplicationResourceResponse": {
      "type": "object",
      "properties": {
        "manifest": {
          "type": "string"
        }
      }
    },
    "applicationApplicationResponse": {
      "type": "object"
    },
    "applicationApplicationRollbackRequest": {
      "type": "object",
      "properties": {
        "appNamespace": {
          "type": "string"
        },
        "dryRun": {
          "type": "boolean"
        },
        "id": {
          "type": "integer",
          "format": "int64"
        },
        "name": {
          "type": "string"
        },
        "project": {
          "type": "string"
        },
        "prune": {
          "type": "boolean"
        }
      }
    },
    "applicationApplicationSyncRequest": {
      "type": "object",
      "title": "ApplicationSyncRequest is a request to apply the config state to live state",
      "properties": {
        "appNamespace": {
          "type": "string"
        },
        "dryRun": {
          "type": "boolean"
        },
        "infos": {
          "type": "array",
          "items": {
            "$ref": "#/definitions/v1alpha1Info"
          }
        },
        "manifests": {
          "type": "array",
          "items": {
            "type": "string"
          }
        },
        "name": {
          "type": "string"
        },
        "project": {
          "type": "string"
        },
        "prune": {
          "type": "boolean"
        },
        "resources": {
          "type": "array",
          "items": {
            "$ref": "#/definitions/v1alpha1SyncOperationResource"
          }
        },
        "retryStrategy": {
          "$ref": "#/definitions/v1alpha1RetryStrategy"
        },
        "revision": {
          "type": "string"
        },
        "revisions": {
          "type": "array",
          "items": {
            "type": "string"
          }
        },
        "sourcePositions": {
          "type": "array",
          "items": {
            "type": "string",
            "format": "int64"
          }
        },
        "strategy": {
          "$ref": "#/definitions/v1alpha1SyncStrategy"
        },
        "syncOptions": {
          "$ref": "#/definitions/applicationSyncOptions"
        }
      }
    },
    "applicationApplicationSyncWindow": {
      "type": "object",
      "properties": {
        "duration": {
          "type": "string"
        },
        "kind": {
          "type": "string"
        },
        "manualSync": {
          "type": "boolean"
        },
        "schedule": {
          "type": "string"
        }
      }
    },
    "applicationApplicationSyncWindowsResponse": {
      "type": "object",
      "properties": {
        "activeWindows": {
          "type": "array",
          "items": {
            "$ref": "#/definitions/applicationApplicationSyncWindow"
          }
        },
        "assignedWindows": {
          "type": "array",
          "items": {
            "$ref": "#/definitions/applicationApplicationSyncWindow"
          }
        },
        "canSync": {
          "type": "boolean"
        }
      }
    },
    "applicationFileChunk": {
      "type": "object",
      "properties": {
        "chunk": {
          "type": "string",
          "format": "byte"
        }
      }
    },
    "applicationLinkInfo": {
      "type": "object",
      "properties": {
        "description": {
          "type": "string"
        },
        "iconClass": {
          "type": "string"
        },
        "title": {
          "type": "string"
        },
        "url": {
          "type": "string"
        }
      }
    },
    "applicationLinksResponse": {
      "type": "object",
      "properties": {
        "items": {
          "type": "array",
          "items": {
            "$ref": "#/definitions/applicationLinkInfo"
          }
        }
      }
    },
    "applicationLogEntry": {
      "type": "object",
      "properties": {
        "content": {
          "type": "string"
        },
        "last": {
          "type": "boolean"
        },
        "podName": {
          "type": "string"
        },
        "timeStamp": {
          "$ref": "#/definitions/v1Time"
        },
        "timeStampStr": {
          "type": "string"
        }
      }
    },
    "applicationManagedResourcesResponse": {
      "type": "object",
      "properties": {
        "items": {
          "type": "array",
          "items": {
            "$ref": "#/definitions/v1alpha1ResourceDiff"
          }
        }
      }
    },
    "applicationOperationTerminateResponse": {
      "type": "object"
    },
    "applicationResourceActionsListResponse": {
      "type": "object",
      "properties": {
        "actions": {
          "type": "array",
          "items": {
            "$ref": "#/definitions/v1alpha1ResourceAction"
          }
        }
      }
    },
    "applicationSyncOptions": {
      "type": "object",
      "properties": {
        "items": {
          "type": "array",
          "items": {
            "type": "string"
          }
        }
      }
    },
    "applicationsetApplicationSetResponse": {
      "type": "object",
      "properties": {
        "applicationset": {
          "$ref": "#/definitions/v1alpha1ApplicationSet"
        },
        "project": {
          "type": "string"
        }
      }
    },
    "applicationv1alpha1EnvEntry": {
      "type": "object",
      "title": "EnvEntry represents an entry in the application's environment",
      "properties": {
        "name": {
          "type": "string",
          "title": "Name is the name of the variable, usually expressed in uppercase"
        },
        "value": {
          "type": "string",
          "title": "Value is the value of the variable"
        }
      }
    },
    "clusterClusterID": {
      "type": "object",
      "title": "ClusterID holds a cluster server URL or cluster name",
      "properties": {
        "type": {
          "type": "string",
          "title": "type is the type of the specified cluster identifier ( \"server\" - default, \"name\" )"
        },
        "value": {
          "type": "string",
          "title": "value holds the cluster server URL or cluster name"
        }
      }
    },
    "clusterClusterResponse": {
      "type": "object"
    },
    "clusterConnector": {
      "type": "object",
      "properties": {
        "name": {
          "type": "string"
        },
        "type": {
          "type": "string"
        }
      }
    },
    "clusterDexConfig": {
      "type": "object",
      "properties": {
        "connectors": {
          "type": "array",
          "items": {
            "$ref": "#/definitions/clusterConnector"
          }
        }
      }
    },
    "clusterGoogleAnalyticsConfig": {
      "type": "object",
      "properties": {
        "anonymizeUsers": {
          "type": "boolean"
        },
        "trackingID": {
          "type": "string"
        }
      }
    },
    "clusterHelp": {
      "type": "object",
      "title": "Help settings",
      "properties": {
        "binaryUrls": {
          "type": "object",
          "title": "the URLs for downloading argocd binaries",
          "additionalProperties": {
            "type": "string"
          }
        },
        "chatText": {
          "type": "string",
          "title": "the text for getting chat help, defaults to \"Chat now!\""
        },
        "chatUrl": {
          "type": "string",
          "title": "the URL for getting chat help, this will typically be your Slack channel for support"
        }
      }
    },
    "clusterOIDCConfig": {
      "type": "object",
      "properties": {
        "cliClientID": {
          "type": "string"
        },
        "clientID": {
          "type": "string"
        },
        "enablePKCEAuthentication": {
          "type": "boolean"
        },
        "idTokenClaims": {
          "type": "object",
          "additionalProperties": {
            "$ref": "#/definitions/oidcClaim"
          }
        },
        "issuer": {
          "type": "string"
        },
        "name": {
          "type": "string"
        },
        "scopes": {
          "type": "array",
          "items": {
            "type": "string"
          }
        }
      }
    },
    "clusterPlugin": {
      "type": "object",
      "title": "Plugin settings",
      "properties": {
        "name": {
          "type": "string",
          "title": "the name of the plugin, e.g. \"kasane\""
        }
      }
    },
    "clusterSettings": {
      "type": "object",
      "properties": {
        "appLabelKey": {
          "type": "string"
        },
        "appsInAnyNamespaceEnabled": {
          "type": "boolean"
        },
        "configManagementPlugins": {
          "description": "Deprecated: use sidecar plugins instead.",
          "type": "array",
          "items": {
            "$ref": "#/definitions/v1alpha1ConfigManagementPlugin"
          }
        },
        "controllerNamespace": {
          "type": "string"
        },
        "dexConfig": {
          "$ref": "#/definitions/clusterDexConfig"
        },
        "execEnabled": {
          "type": "boolean"
        },
        "googleAnalytics": {
          "$ref": "#/definitions/clusterGoogleAnalyticsConfig"
        },
        "help": {
          "$ref": "#/definitions/clusterHelp"
        },
        "kustomizeOptions": {
          "$ref": "#/definitions/v1alpha1KustomizeOptions"
        },
        "kustomizeVersions": {
          "type": "array",
          "items": {
            "type": "string"
          }
        },
        "oidcConfig": {
          "$ref": "#/definitions/clusterOIDCConfig"
        },
        "passwordPattern": {
          "type": "string"
        },
        "plugins": {
          "type": "array",
          "items": {
            "$ref": "#/definitions/clusterPlugin"
          }
        },
        "resourceOverrides": {
          "type": "object",
          "additionalProperties": {
            "$ref": "#/definitions/v1alpha1ResourceOverride"
          }
        },
        "statusBadgeEnabled": {
          "type": "boolean"
        },
        "statusBadgeRootUrl": {
          "type": "string"
        },
        "trackingMethod": {
          "type": "string"
        },
        "uiBannerContent": {
          "type": "string"
        },
        "uiBannerPermanent": {
          "type": "boolean"
        },
        "uiBannerPosition": {
          "type": "string"
        },
        "uiBannerURL": {
          "type": "string"
        },
        "uiCssURL": {
          "type": "string"
        },
        "url": {
          "type": "string"
        },
        "userLoginsDisabled": {
          "type": "boolean"
        }
      }
    },
    "clusterSettingsPluginsResponse": {
      "type": "object",
      "properties": {
        "plugins": {
          "type": "array",
          "items": {
            "$ref": "#/definitions/clusterPlugin"
          }
        }
      }
    },
    "gpgkeyGnuPGPublicKeyCreateResponse": {
      "type": "object",
      "title": "Response to a public key creation request",
      "properties": {
        "created": {
          "$ref": "#/definitions/v1alpha1GnuPGPublicKeyList"
        },
        "skipped": {
          "type": "array",
          "title": "List of key IDs that haven been skipped because they already exist on the server",
          "items": {
            "type": "string"
          }
        }
      }
    },
    "gpgkeyGnuPGPublicKeyResponse": {
      "type": "object",
      "title": "Generic (empty) response for GPG public key CRUD requests"
    },
    "intstrIntOrString": {
      "description": "+protobuf=true\n+protobuf.options.(gogoproto.goproto_stringer)=false\n+k8s:openapi-gen=true",
      "type": "object",
      "title": "IntOrString is a type that can hold an int32 or a string.  When used in\nJSON or YAML marshalling and unmarshalling, it produces or consumes the\ninner type.  This allows you to have, for example, a JSON field that can\naccept a name or number.\nTODO: Rename to Int32OrString",
      "properties": {
        "intVal": {
          "type": "integer",
          "format": "int32"
        },
        "strVal": {
          "type": "string"
        },
        "type": {
          "type": "integer",
          "format": "int64"
        }
      }
    },
    "notificationService": {
      "type": "object",
      "properties": {
        "name": {
          "type": "string"
        }
      }
    },
    "notificationServiceList": {
      "type": "object",
      "properties": {
        "items": {
          "type": "array",
          "items": {
            "$ref": "#/definitions/notificationService"
          }
        }
      }
    },
    "notificationTemplate": {
      "type": "object",
      "properties": {
        "name": {
          "type": "string"
        }
      }
    },
    "notificationTemplateList": {
      "type": "object",
      "properties": {
        "items": {
          "type": "array",
          "items": {
            "$ref": "#/definitions/notificationTemplate"
          }
        }
      }
    },
    "notificationTrigger": {
      "type": "object",
      "properties": {
        "name": {
          "type": "string"
        }
      }
    },
    "notificationTriggerList": {
      "type": "object",
      "properties": {
        "items": {
          "type": "array",
          "items": {
            "$ref": "#/definitions/notificationTrigger"
          }
        }
      }
    },
    "oidcClaim": {
      "type": "object",
      "properties": {
        "essential": {
          "type": "boolean"
        },
        "value": {
          "type": "string"
        },
        "values": {
          "type": "array",
          "items": {
            "type": "string"
          }
        }
      }
    },
    "projectDetailedProjectsResponse": {
      "type": "object",
      "properties": {
        "clusters": {
          "type": "array",
          "items": {
            "$ref": "#/definitions/v1alpha1Cluster"
          }
        },
        "globalProjects": {
          "type": "array",
          "items": {
            "$ref": "#/definitions/v1alpha1AppProject"
          }
        },
        "project": {
          "$ref": "#/definitions/v1alpha1AppProject"
        },
        "repositories": {
          "type": "array",
          "items": {
            "$ref": "#/definitions/v1alpha1Repository"
          }
        }
      }
    },
    "projectEmptyResponse": {
      "type": "object"
    },
    "projectGlobalProjectsResponse": {
      "type": "object",
      "properties": {
        "items": {
          "type": "array",
          "items": {
            "$ref": "#/definitions/v1alpha1AppProject"
          }
        }
      }
    },
    "projectProjectCreateRequest": {
      "description": "ProjectCreateRequest defines project creation parameters.",
      "type": "object",
      "properties": {
        "project": {
          "$ref": "#/definitions/v1alpha1AppProject"
        },
        "upsert": {
          "type": "boolean"
        }
      }
    },
    "projectProjectTokenCreateRequest": {
      "description": "ProjectTokenCreateRequest defines project token creation parameters.",
      "type": "object",
      "properties": {
        "description": {
          "type": "string"
        },
        "expiresIn": {
          "type": "integer",
          "format": "int64",
          "title": "expiresIn represents a duration in seconds"
        },
        "id": {
          "type": "string"
        },
        "project": {
          "type": "string"
        },
        "role": {
          "type": "string"
        }
      }
    },
    "projectProjectTokenResponse": {
      "description": "ProjectTokenResponse wraps the created token or returns an empty string if deleted.",
      "type": "object",
      "properties": {
        "token": {
          "type": "string"
        }
      }
    },
    "projectProjectUpdateRequest": {
      "type": "object",
      "properties": {
        "project": {
          "$ref": "#/definitions/v1alpha1AppProject"
        }
      }
    },
    "projectSyncWindowsResponse": {
      "type": "object",
      "properties": {
        "windows": {
          "type": "array",
          "items": {
            "$ref": "#/definitions/v1alpha1SyncWindow"
          }
        }
      }
    },
    "protobufAny": {
      "type": "object",
      "properties": {
        "type_url": {
          "type": "string"
        },
        "value": {
          "type": "string",
          "format": "byte"
        }
      }
    },
    "repocredsRepoCredsResponse": {
      "type": "object",
      "title": "RepoCredsResponse is a response to most repository credentials requests"
    },
    "repositoryAppInfo": {
      "type": "object",
      "title": "AppInfo contains application type and app file path",
      "properties": {
        "path": {
          "type": "string"
        },
        "type": {
          "type": "string"
        }
      }
    },
    "repositoryDirectoryAppSpec": {
      "type": "object",
      "title": "DirectoryAppSpec contains directory"
    },
    "repositoryHelmAppSpec": {
      "type": "object",
      "title": "HelmAppSpec contains helm app name  in source repo",
      "properties": {
        "fileParameters": {
          "type": "array",
          "title": "helm file parameters",
          "items": {
            "$ref": "#/definitions/v1alpha1HelmFileParameter"
          }
        },
        "name": {
          "type": "string"
        },
        "parameters": {
          "type": "array",
          "title": "the output of `helm inspect values`",
          "items": {
            "$ref": "#/definitions/v1alpha1HelmParameter"
          }
        },
        "valueFiles": {
          "type": "array",
          "items": {
            "type": "string"
          }
        },
        "values": {
          "type": "string",
          "title": "the contents of values.yaml"
        }
      }
    },
    "repositoryHelmChart": {
      "type": "object",
      "properties": {
        "name": {
          "type": "string"
        },
        "versions": {
          "type": "array",
          "items": {
            "type": "string"
          }
        }
      }
    },
    "repositoryHelmChartsResponse": {
      "type": "object",
      "properties": {
        "items": {
          "type": "array",
          "items": {
            "$ref": "#/definitions/repositoryHelmChart"
          }
        }
      }
    },
    "repositoryKustomizeAppSpec": {
      "type": "object",
      "title": "KustomizeAppSpec contains kustomize images",
      "properties": {
        "images": {
          "description": "images is a list of available images.",
          "type": "array",
          "items": {
            "type": "string"
          }
        }
      }
    },
    "repositoryManifestResponse": {
      "type": "object",
      "properties": {
        "commands": {
          "type": "array",
          "title": "commands is the list of commands used to hydrate the manifests",
          "items": {
            "type": "string"
          }
        },
        "manifests": {
          "type": "array",
          "items": {
            "type": "string"
          }
        },
        "namespace": {
          "type": "string"
        },
        "revision": {
          "type": "string",
          "title": "resolved revision"
        },
        "server": {
          "type": "string"
        },
        "sourceType": {
          "type": "string"
        },
        "verifyResult": {
          "type": "string",
          "title": "Raw response of git verify-commit operation (always the empty string for Helm)"
        }
      }
    },
    "repositoryParameterAnnouncement": {
      "type": "object",
      "properties": {
        "array": {
          "description": "array is the default value of the parameter if the parameter is an array.",
          "type": "array",
          "items": {
            "type": "string"
          }
        },
        "collectionType": {
          "description": "collectionType is the type of value this parameter holds - either a single value (a string) or a collection\n(array or map). If collectionType is set, only the field with that type will be used. If collectionType is not\nset, `string` is the default. If collectionType is set to an invalid value, a validation error is thrown.",
          "type": "string"
        },
        "itemType": {
          "description": "itemType determines the primitive data type represented by the parameter. Parameters are always encoded as\nstrings, but this field lets them be interpreted as other primitive types.",
          "type": "string"
        },
        "map": {
          "description": "map is the default value of the parameter if the parameter is a map.",
          "type": "object",
          "additionalProperties": {
            "type": "string"
          }
        },
        "name": {
          "description": "name is the name identifying a parameter.",
          "type": "string"
        },
        "required": {
          "description": "required defines if this given parameter is mandatory.",
          "type": "boolean"
        },
        "string": {
          "description": "string is the default value of the parameter if the parameter is a string.",
          "type": "string"
        },
        "title": {
          "description": "title is a human-readable text of the parameter name.",
          "type": "string"
        },
        "tooltip": {
          "description": "tooltip is a human-readable description of the parameter.",
          "type": "string"
        }
      }
    },
    "repositoryPluginAppSpec": {
      "type": "object",
      "title": "PluginAppSpec contains details about a plugin-type Application",
      "properties": {
        "parametersAnnouncement": {
          "type": "array",
          "items": {
            "$ref": "#/definitions/repositoryParameterAnnouncement"
          }
        }
      }
    },
    "repositoryRefs": {
      "type": "object",
      "title": "A subset of the repository's named refs",
      "properties": {
        "branches": {
          "type": "array",
          "items": {
            "type": "string"
          }
        },
        "tags": {
          "type": "array",
          "items": {
            "type": "string"
          }
        }
      }
    },
    "repositoryRepoAppDetailsQuery": {
      "type": "object",
      "title": "RepoAppDetailsQuery contains query information for app details request",
      "properties": {
        "appName": {
          "type": "string"
        },
        "appProject": {
          "type": "string"
        },
        "source": {
          "$ref": "#/definitions/v1alpha1ApplicationSource"
        }
      }
    },
    "repositoryRepoAppDetailsResponse": {
      "type": "object",
      "title": "RepoAppDetailsResponse application details",
      "properties": {
        "directory": {
          "$ref": "#/definitions/repositoryDirectoryAppSpec"
        },
        "helm": {
          "$ref": "#/definitions/repositoryHelmAppSpec"
        },
        "kustomize": {
          "$ref": "#/definitions/repositoryKustomizeAppSpec"
        },
        "plugin": {
          "$ref": "#/definitions/repositoryPluginAppSpec"
        },
        "type": {
          "type": "string"
        }
      }
    },
    "repositoryRepoAppsResponse": {
      "type": "object",
      "title": "RepoAppsResponse contains applications of specified repository",
      "properties": {
        "items": {
          "type": "array",
          "items": {
            "$ref": "#/definitions/repositoryAppInfo"
          }
        }
      }
    },
    "repositoryRepoResponse": {
      "type": "object"
    },
    "runtimeError": {
      "type": "object",
      "properties": {
        "code": {
          "type": "integer",
          "format": "int32"
        },
        "details": {
          "type": "array",
          "items": {
            "$ref": "#/definitions/protobufAny"
          }
        },
        "error": {
          "type": "string"
        },
        "message": {
          "type": "string"
        }
      }
    },
    "runtimeRawExtension": {
      "description": "RawExtension is used to hold extensions in external versions.\n\nTo use this, make a field which has RawExtension as its type in your external, versioned\nstruct, and Object in your internal struct. You also need to register your\nvarious plugin types.\n\n// Internal package:\n\n\ttype MyAPIObject struct {\n\t\truntime.TypeMeta `json:\",inline\"`\n\t\tMyPlugin runtime.Object `json:\"myPlugin\"`\n\t}\n\n\ttype PluginA struct {\n\t\tAOption string `json:\"aOption\"`\n\t}\n\n// External package:\n\n\ttype MyAPIObject struct {\n\t\truntime.TypeMeta `json:\",inline\"`\n\t\tMyPlugin runtime.RawExtension `json:\"myPlugin\"`\n\t}\n\n\ttype PluginA struct {\n\t\tAOption string `json:\"aOption\"`\n\t}\n\n// On the wire, the JSON will look something like this:\n\n\t{\n\t\t\"kind\":\"MyAPIObject\",\n\t\t\"apiVersion\":\"v1\",\n\t\t\"myPlugin\": {\n\t\t\t\"kind\":\"PluginA\",\n\t\t\t\"aOption\":\"foo\",\n\t\t},\n\t}\n\nSo what happens? Decode first uses json or yaml to unmarshal the serialized data into\nyour external MyAPIObject. That causes the raw JSON to be stored, but not unpacked.\nThe next step is to copy (using pkg/conversion) into the internal struct. The runtime\npackage's DefaultScheme has conversion functions installed which will unpack the\nJSON stored in RawExtension, turning it into the correct object type, and storing it\nin the Object. (TODO: In the case where the object is of an unknown type, a\nruntime.Unknown object will be created and stored.)\n\n+k8s:deepcopy-gen=true\n+protobuf=true\n+k8s:openapi-gen=true",
      "type": "object",
      "properties": {
        "raw": {
          "description": "Raw is the underlying serialization of this object.\n\nTODO: Determine how to detect ContentType and ContentEncoding of 'Raw' data.",
          "type": "string",
          "format": "byte"
        }
      }
    },
    "runtimeStreamError": {
      "type": "object",
      "properties": {
        "details": {
          "type": "array",
          "items": {
            "$ref": "#/definitions/protobufAny"
          }
        },
        "grpc_code": {
          "type": "integer",
          "format": "int32"
        },
        "http_code": {
          "type": "integer",
          "format": "int32"
        },
        "http_status": {
          "type": "string"
        },
        "message": {
          "type": "string"
        }
      }
    },
    "sessionGetUserInfoResponse": {
      "type": "object",
      "title": "The current user's userInfo info",
      "properties": {
        "groups": {
          "type": "array",
          "items": {
            "type": "string"
          }
        },
        "iss": {
          "type": "string"
        },
        "loggedIn": {
          "type": "boolean"
        },
        "username": {
          "type": "string"
        }
      }
    },
    "sessionSessionCreateRequest": {
      "description": "SessionCreateRequest is for logging in.",
      "type": "object",
      "properties": {
        "password": {
          "type": "string"
        },
        "token": {
          "type": "string"
        },
        "username": {
          "type": "string"
        }
      }
    },
    "sessionSessionResponse": {
      "description": "SessionResponse wraps the created token or returns an empty string if deleted.",
      "type": "object",
      "properties": {
        "token": {
          "type": "string"
        }
      }
    },
    "v1Event": {
      "description": "Event is a report of an event somewhere in the cluster.  Events\nhave a limited retention time and triggers and messages may evolve\nwith time.  Event consumers should not rely on the timing of an event\nwith a given Reason reflecting a consistent underlying trigger, or the\ncontinued existence of events with that Reason.  Events should be\ntreated as informative, best-effort, supplemental data.",
      "type": "object",
      "properties": {
        "action": {
          "type": "string",
          "title": "What action was taken/failed regarding to the Regarding object.\n+optional"
        },
        "count": {
          "type": "integer",
          "format": "int32",
          "title": "The number of times this event has occurred.\n+optional"
        },
        "eventTime": {
          "$ref": "#/definitions/v1MicroTime"
        },
        "firstTimestamp": {
          "$ref": "#/definitions/v1Time"
        },
        "involvedObject": {
          "$ref": "#/definitions/v1ObjectReference"
        },
        "lastTimestamp": {
          "$ref": "#/definitions/v1Time"
        },
        "message": {
          "type": "string",
          "title": "A human-readable description of the status of this operation.\nTODO: decide on maximum length.\n+optional"
        },
        "metadata": {
          "$ref": "#/definitions/v1ObjectMeta"
        },
        "reason": {
          "type": "string",
          "title": "This should be a short, machine understandable string that gives the reason\nfor the transition into the object's current status.\nTODO: provide exact specification for format.\n+optional"
        },
        "related": {
          "$ref": "#/definitions/v1ObjectReference"
        },
        "reportingComponent": {
          "type": "string",
          "title": "Name of the controller that emitted this Event, e.g. `kubernetes.io/kubelet`.\n+optional"
        },
        "reportingInstance": {
          "type": "string",
          "title": "ID of the controller instance, e.g. `kubelet-xyzf`.\n+optional"
        },
        "series": {
          "$ref": "#/definitions/v1EventSeries"
        },
        "source": {
          "$ref": "#/definitions/v1EventSource"
        },
        "type": {
          "type": "string",
          "title": "Type of this event (Normal, Warning), new types could be added in the future\n+optional"
        }
      }
    },
    "v1EventList": {
      "description": "EventList is a list of events.",
      "type": "object",
      "properties": {
        "items": {
          "type": "array",
          "title": "List of events",
          "items": {
            "$ref": "#/definitions/v1Event"
          }
        },
        "metadata": {
          "$ref": "#/definitions/v1ListMeta"
        }
      }
    },
    "v1EventSeries": {
      "description": "EventSeries contain information on series of events, i.e. thing that was/is happening\ncontinuously for some time.",
      "type": "object",
      "properties": {
        "count": {
          "type": "integer",
          "format": "int32",
          "title": "Number of occurrences in this series up to the last heartbeat time"
        },
        "lastObservedTime": {
          "$ref": "#/definitions/v1MicroTime"
        }
      }
    },
    "v1EventSource": {
      "description": "EventSource contains information for an event.",
      "type": "object",
      "properties": {
        "component": {
          "type": "string",
          "title": "Component from which the event is generated.\n+optional"
        },
        "host": {
          "type": "string",
          "title": "Node name on which the event is generated.\n+optional"
        }
      }
    },
    "v1FieldsV1": {
      "description": "FieldsV1 stores a set of fields in a data structure like a Trie, in JSON format.\n\nEach key is either a '.' representing the field itself, and will always map to an empty set,\nor a string representing a sub-field or item. The string will follow one of these four formats:\n'f:<name>', where <name> is the name of a field in a struct, or key in a map\n'v:<value>', where <value> is the exact json formatted value of a list item\n'i:<index>', where <index> is position of a item in a list\n'k:<keys>', where <keys> is a map of  a list item's key fields to their unique values\nIf a key maps to an empty Fields value, the field that key represents is part of the set.\n\nThe exact format is defined in sigs.k8s.io/structured-merge-diff\n+protobuf.options.(gogoproto.goproto_stringer)=false",
      "type": "object",
      "properties": {
        "Raw": {
          "description": "Raw is the underlying serialization of this object.",
          "type": "string",
          "format": "byte"
        }
      }
    },
    "v1GroupKind": {
      "description": "+protobuf.options.(gogoproto.goproto_stringer)=false",
      "type": "object",
      "title": "GroupKind specifies a Group and a Kind, but does not force a version.  This is useful for identifying\nconcepts during lookup stages without having partially valid types",
      "properties": {
        "group": {
          "type": "string"
        },
        "kind": {
          "type": "string"
        }
      }
    },
    "v1JSON": {
      "description": "JSON represents any valid JSON value.\nThese types are supported: bool, int64, float64, string, []interface{}, map[string]interface{} and nil.",
      "type": "object",
      "properties": {
        "raw": {
          "type": "string",
          "format": "byte"
        }
      }
    },
    "v1LabelSelector": {
      "type": "object",
      "title": "A label selector is a label query over a set of resources. The result of matchLabels and\nmatchExpressions are ANDed. An empty label selector matches all objects. A null\nlabel selector matches no objects.\n+structType=atomic",
      "properties": {
        "matchExpressions": {
          "type": "array",
          "title": "matchExpressions is a list of label selector requirements. The requirements are ANDed.\n+optional",
          "items": {
            "$ref": "#/definitions/v1LabelSelectorRequirement"
          }
        },
        "matchLabels": {
          "type": "object",
          "title": "matchLabels is a map of {key,value} pairs. A single {key,value} in the matchLabels\nmap is equivalent to an element of matchExpressions, whose key field is \"key\", the\noperator is \"In\", and the values array contains only \"value\". The requirements are ANDed.\n+optional",
          "additionalProperties": {
            "type": "string"
          }
        }
      }
    },
    "v1LabelSelectorRequirement": {
      "description": "A label selector requirement is a selector that contains values, a key, and an operator that\nrelates the key and values.",
      "type": "object",
      "properties": {
        "key": {
          "description": "key is the label key that the selector applies to.",
          "type": "string"
        },
        "operator": {
          "description": "operator represents a key's relationship to a set of values.\nValid operators are In, NotIn, Exists and DoesNotExist.",
          "type": "string"
        },
        "values": {
          "type": "array",
          "title": "values is an array of string values. If the operator is In or NotIn,\nthe values array must be non-empty. If the operator is Exists or DoesNotExist,\nthe values array must be empty. This array is replaced during a strategic\nmerge patch.\n+optional",
          "items": {
            "type": "string"
          }
        }
      }
    },
    "v1ListMeta": {
      "description": "ListMeta describes metadata that synthetic resources must have, including lists and\nvarious status objects. A resource may have only one of {ObjectMeta, ListMeta}.",
      "type": "object",
      "properties": {
        "continue": {
          "description": "continue may be set if the user set a limit on the number of items returned, and indicates that\nthe server has more data available. The value is opaque and may be used to issue another request\nto the endpoint that served this list to retrieve the next set of available objects. Continuing a\nconsistent list may not be possible if the server configuration has changed or more than a few\nminutes have passed. The resourceVersion field returned when using this continue value will be\nidentical to the value in the first response, unless you have received this token from an error\nmessage.",
          "type": "string"
        },
        "remainingItemCount": {
          "type": "integer",
          "format": "int64",
          "title": "remainingItemCount is the number of subsequent items in the list which are not included in this\nlist response. If the list request contained label or field selectors, then the number of\nremaining items is unknown and the field will be left unset and omitted during serialization.\nIf the list is complete (either because it is not chunking or because this is the last chunk),\nthen there are no more remaining items and this field will be left unset and omitted during\nserialization.\nServers older than v1.15 do not set this field.\nThe intended use of the remainingItemCount is *estimating* the size of a collection. Clients\nshould not rely on the remainingItemCount to be set or to be exact.\n+optional"
        },
        "resourceVersion": {
          "type": "string",
          "title": "String that identifies the server's internal version of this object that\ncan be used by clients to determine when objects have changed.\nValue must be treated as opaque by clients and passed unmodified back to the server.\nPopulated by the system.\nRead-only.\nMore info: https://git.k8s.io/community/contributors/devel/sig-architecture/api-conventions.md#concurrency-control-and-consistency\n+optional"
        },
        "selfLink": {
          "type": "string",
          "title": "Deprecated: selfLink is a legacy read-only field that is no longer populated by the system.\n+optional"
        }
      }
    },
    "v1LoadBalancerIngress": {
      "description": "LoadBalancerIngress represents the status of a load-balancer ingress point:\ntraffic intended for the service should be sent to an ingress point.",
      "type": "object",
      "properties": {
        "hostname": {
          "type": "string",
          "title": "Hostname is set for load-balancer ingress points that are DNS based\n(typically AWS load-balancers)\n+optional"
        },
        "ip": {
          "type": "string",
          "title": "IP is set for load-balancer ingress points that are IP based\n(typically GCE or OpenStack load-balancers)\n+optional"
        },
        "ipMode": {
          "type": "string",
          "title": "IPMode specifies how the load-balancer IP behaves, and may only be specified when the ip field is specified.\nSetting this to \"VIP\" indicates that traffic is delivered to the node with\nthe destination set to the load-balancer's IP and port.\nSetting this to \"Proxy\" indicates that traffic is delivered to the node or pod with\nthe destination set to the node's IP and node port or the pod's IP and port.\nService implementations may use this information to adjust traffic routing.\n+optional"
        },
        "ports": {
          "type": "array",
          "title": "Ports is a list of records of service ports\nIf used, every port defined in the service should have an entry in it\n+listType=atomic\n+optional",
          "items": {
            "$ref": "#/definitions/v1PortStatus"
          }
        }
      }
    },
    "v1ManagedFieldsEntry": {
      "description": "ManagedFieldsEntry is a workflow-id, a FieldSet and the group version of the resource\nthat the fieldset applies to.",
      "type": "object",
      "properties": {
        "apiVersion": {
          "description": "APIVersion defines the version of this resource that this field set\napplies to. The format is \"group/version\" just like the top-level\nAPIVersion field. It is necessary to track the version of a field\nset because it cannot be automatically converted.",
          "type": "string"
        },
        "fieldsType": {
          "type": "string",
          "title": "FieldsType is the discriminator for the different fields format and version.\nThere is currently only one possible value: \"FieldsV1\""
        },
        "fieldsV1": {
          "$ref": "#/definitions/v1FieldsV1"
        },
        "manager": {
          "description": "Manager is an identifier of the workflow managing these fields.",
          "type": "string"
        },
        "operation": {
          "description": "Operation is the type of operation which lead to this ManagedFieldsEntry being created.\nThe only valid values for this field are 'Apply' and 'Update'.",
          "type": "string"
        },
        "subresource": {
          "description": "Subresource is the name of the subresource used to update that object, or\nempty string if the object was updated through the main resource. The\nvalue of this field is used to distinguish between managers, even if they\nshare the same name. For example, a status update will be distinct from a\nregular update using the same manager name.\nNote that the APIVersion field is not related to the Subresource field and\nit always corresponds to the version of the main resource.",
          "type": "string"
        },
        "time": {
          "$ref": "#/definitions/v1Time"
        }
      }
    },
    "v1MicroTime": {
      "description": "MicroTime is version of Time with microsecond level precision.\n\n+protobuf.options.marshal=false\n+protobuf.as=Timestamp\n+protobuf.options.(gogoproto.goproto_stringer)=false",
      "type": "object",
      "properties": {
        "nanos": {
          "description": "Non-negative fractions of a second at nanosecond resolution. Negative\nsecond values with fractions must still have non-negative nanos values\nthat count forward in time. Must be from 0 to 999,999,999\ninclusive. This field may be limited in precision depending on context.",
          "type": "integer",
          "format": "int32"
        },
        "seconds": {
          "description": "Represents seconds of UTC time since Unix epoch\n1970-01-01T00:00:00Z. Must be from 0001-01-01T00:00:00Z to\n9999-12-31T23:59:59Z inclusive.",
          "type": "integer",
          "format": "int64"
        }
      }
    },
    "v1NodeSystemInfo": {
      "description": "NodeSystemInfo is a set of ids/uuids to uniquely identify the node.",
      "type": "object",
      "properties": {
        "architecture": {
          "type": "string",
          "title": "The Architecture reported by the node"
        },
        "bootID": {
          "description": "Boot ID reported by the node.",
          "type": "string"
        },
        "containerRuntimeVersion": {
          "description": "ContainerRuntime Version reported by the node through runtime remote API (e.g. containerd://1.4.2).",
          "type": "string"
        },
        "kernelVersion": {
          "description": "Kernel Version reported by the node from 'uname -r' (e.g. 3.16.0-0.bpo.4-amd64).",
          "type": "string"
        },
        "kubeProxyVersion": {
          "description": "KubeProxy Version reported by the node.",
          "type": "string"
        },
        "kubeletVersion": {
          "description": "Kubelet Version reported by the node.",
          "type": "string"
        },
        "machineID": {
          "type": "string",
          "title": "MachineID reported by the node. For unique machine identification\nin the cluster this field is preferred. Learn more from man(5)\nmachine-id: http://man7.org/linux/man-pages/man5/machine-id.5.html"
        },
        "operatingSystem": {
          "type": "string",
          "title": "The Operating System reported by the node"
        },
        "osImage": {
          "description": "OS Image reported by the node from /etc/os-release (e.g. Debian GNU/Linux 7 (wheezy)).",
          "type": "string"
        },
        "systemUUID": {
          "type": "string",
          "title": "SystemUUID reported by the node. For unique machine identification\nMachineID is preferred. This field is specific to Red Hat hosts\nhttps://access.redhat.com/documentation/en-us/red_hat_subscription_management/1/html/rhsm/uuid"
        }
      }
    },
    "v1ObjectMeta": {
      "description": "ObjectMeta is metadata that all persisted resources must have, which includes all objects\nusers must create.",
      "type": "object",
      "properties": {
        "annotations": {
          "type": "object",
          "title": "Annotations is an unstructured key value map stored with a resource that may be\nset by external tools to store and retrieve arbitrary metadata. They are not\nqueryable and should be preserved when modifying objects.\nMore info: https://kubernetes.io/docs/concepts/overview/working-with-objects/annotations\n+optional",
          "additionalProperties": {
            "type": "string"
          }
        },
        "creationTimestamp": {
          "$ref": "#/definitions/v1Time"
        },
        "deletionGracePeriodSeconds": {
          "type": "integer",
          "format": "int64",
          "title": "Number of seconds allowed for this object to gracefully terminate before\nit will be removed from the system. Only set when deletionTimestamp is also set.\nMay only be shortened.\nRead-only.\n+optional"
        },
        "deletionTimestamp": {
          "$ref": "#/definitions/v1Time"
        },
        "finalizers": {
          "type": "array",
          "title": "Must be empty before the object is deleted from the registry. Each entry\nis an identifier for the responsible component that will remove the entry\nfrom the list. If the deletionTimestamp of the object is non-nil, entries\nin this list can only be removed.\nFinalizers may be processed and removed in any order.  Order is NOT enforced\nbecause it introduces significant risk of stuck finalizers.\nfinalizers is a shared field, any actor with permission can reorder it.\nIf the finalizer list is processed in order, then this can lead to a situation\nin which the component responsible for the first finalizer in the list is\nwaiting for a signal (field value, external system, or other) produced by a\ncomponent responsible for a finalizer later in the list, resulting in a deadlock.\nWithout enforced ordering finalizers are free to order amongst themselves and\nare not vulnerable to ordering changes in the list.\n+optional\n+patchStrategy=merge",
          "items": {
            "type": "string"
          }
        },
        "generateName": {
          "description": "GenerateName is an optional prefix, used by the server, to generate a unique\nname ONLY IF the Name field has not been provided.\nIf this field is used, the name returned to the client will be different\nthan the name passed. This value will also be combined with a unique suffix.\nThe provided value has the same validation rules as the Name field,\nand may be truncated by the length of the suffix required to make the value\nunique on the server.\n\nIf this field is specified and the generated name exists, the server will return a 409.\n\nApplied only if Name is not specified.\nMore info: https://git.k8s.io/community/contributors/devel/sig-architecture/api-conventions.md#idempotency\n+optional",
          "type": "string"
        },
        "generation": {
          "type": "integer",
          "format": "int64",
          "title": "A sequence number representing a specific generation of the desired state.\nPopulated by the system. Read-only.\n+optional"
        },
        "labels": {
          "type": "object",
          "title": "Map of string keys and values that can be used to organize and categorize\n(scope and select) objects. May match selectors of replication controllers\nand services.\nMore info: https://kubernetes.io/docs/concepts/overview/working-with-objects/labels\n+optional",
          "additionalProperties": {
            "type": "string"
          }
        },
        "managedFields": {
          "description": "ManagedFields maps workflow-id and version to the set of fields\nthat are managed by that workflow. This is mostly for internal\nhousekeeping, and users typically shouldn't need to set or\nunderstand this field. A workflow can be the user's name, a\ncontroller's name, or the name of a specific apply path like\n\"ci-cd\". The set of fields is always in the version that the\nworkflow used when modifying the object.\n\n+optional",
          "type": "array",
          "items": {
            "$ref": "#/definitions/v1ManagedFieldsEntry"
          }
        },
        "name": {
          "type": "string",
          "title": "Name must be unique within a namespace. Is required when creating resources, although\nsome resources may allow a client to request the generation of an appropriate name\nautomatically. Name is primarily intended for creation idempotence and configuration\ndefinition.\nCannot be updated.\nMore info: https://kubernetes.io/docs/concepts/overview/working-with-objects/names#names\n+optional"
        },
        "namespace": {
          "description": "Namespace defines the space within which each name must be unique. An empty namespace is\nequivalent to the \"default\" namespace, but \"default\" is the canonical representation.\nNot all objects are required to be scoped to a namespace - the value of this field for\nthose objects will be empty.\n\nMust be a DNS_LABEL.\nCannot be updated.\nMore info: https://kubernetes.io/docs/concepts/overview/working-with-objects/namespaces\n+optional",
          "type": "string"
        },
        "ownerReferences": {
          "type": "array",
          "title": "List of objects depended by this object. If ALL objects in the list have\nbeen deleted, this object will be garbage collected. If this object is managed by a controller,\nthen an entry in this list will point to this controller, with the controller field set to true.\nThere cannot be more than one managing controller.\n+optional\n+patchMergeKey=uid\n+patchStrategy=merge",
          "items": {
            "$ref": "#/definitions/v1OwnerReference"
          }
        },
        "resourceVersion": {
          "description": "An opaque value that represents the internal version of this object that can\nbe used by clients to determine when objects have changed. May be used for optimistic\nconcurrency, change detection, and the watch operation on a resource or set of resources.\nClients must treat these values as opaque and passed unmodified back to the server.\nThey may only be valid for a particular resource or set of resources.\n\nPopulated by the system.\nRead-only.\nValue must be treated as opaque by clients and .\nMore info: https://git.k8s.io/community/contributors/devel/sig-architecture/api-conventions.md#concurrency-control-and-consistency\n+optional",
          "type": "string"
        },
        "selfLink": {
          "type": "string",
          "title": "Deprecated: selfLink is a legacy read-only field that is no longer populated by the system.\n+optional"
        },
        "uid": {
          "description": "UID is the unique in time and space value for this object. It is typically generated by\nthe server on successful creation of a resource and is not allowed to change on PUT\noperations.\n\nPopulated by the system.\nRead-only.\nMore info: https://kubernetes.io/docs/concepts/overview/working-with-objects/names#uids\n+optional",
          "type": "string"
        }
      }
    },
    "v1ObjectReference": {
      "description": "ObjectReference contains enough information to let you inspect or modify the referred object.\n---\nNew uses of this type are discouraged because of difficulty describing its usage when embedded in APIs.\n 1. Ignored fields.  It includes many fields which are not generally honored.  For instance, ResourceVersion and FieldPath are both very rarely valid in actual usage.\n 2. Invalid usage help.  It is impossible to add specific help for individual usage.  In most embedded usages, there are particular\n    restrictions like, \"must refer only to types A and B\" or \"UID not honored\" or \"name must be restricted\".\n    Those cannot be well described when embedded.\n 3. Inconsistent validation.  Because the usages are different, the validation rules are different by usage, which makes it hard for users to predict what will happen.\n 4. The fields are both imprecise and overly precise.  Kind is not a precise mapping to a URL. This can produce ambiguity\n    during interpretation and require a REST mapping.  In most cases, the dependency is on the group,resource tuple\n    and the version of the actual struct is irrelevant.\n 5. We cannot easily change it.  Because this type is embedded in many locations, updates to this type\n    will affect numerous schemas.  Don't make new APIs embed an underspecified API type they do not control.\n\nInstead of using this type, create a locally provided and used type that is well-focused on your reference.\nFor example, ServiceReferences for admission registration: https://github.com/kubernetes/api/blob/release-1.17/admissionregistration/v1/types.go#L533 .\n+k8s:deepcopy-gen:interfaces=k8s.io/apimachinery/pkg/runtime.Object\n+structType=atomic",
      "type": "object",
      "properties": {
        "apiVersion": {
          "type": "string",
          "title": "API version of the referent.\n+optional"
        },
        "fieldPath": {
          "type": "string",
          "title": "If referring to a piece of an object instead of an entire object, this string\nshould contain a valid JSON/Go field access statement, such as desiredState.manifest.containers[2].\nFor example, if the object reference is to a container within a pod, this would take on a value like:\n\"spec.containers{name}\" (where \"name\" refers to the name of the container that triggered\nthe event) or if no container name is specified \"spec.containers[2]\" (container with\nindex 2 in this pod). This syntax is chosen only to have some well-defined way of\nreferencing a part of an object.\nTODO: this design is not final and this field is subject to change in the future.\n+optional"
        },
        "kind": {
          "type": "string",
          "title": "Kind of the referent.\nMore info: https://git.k8s.io/community/contributors/devel/sig-architecture/api-conventions.md#types-kinds\n+optional"
        },
        "name": {
          "type": "string",
          "title": "Name of the referent.\nMore info: https://kubernetes.io/docs/concepts/overview/working-with-objects/names/#names\n+optional"
        },
        "namespace": {
          "type": "string",
          "title": "Namespace of the referent.\nMore info: https://kubernetes.io/docs/concepts/overview/working-with-objects/namespaces/\n+optional"
        },
        "resourceVersion": {
          "type": "string",
          "title": "Specific resourceVersion to which this reference is made, if any.\nMore info: https://git.k8s.io/community/contributors/devel/sig-architecture/api-conventions.md#concurrency-control-and-consistency\n+optional"
        },
        "uid": {
          "type": "string",
          "title": "UID of the referent.\nMore info: https://kubernetes.io/docs/concepts/overview/working-with-objects/names/#uids\n+optional"
        }
      }
    },
    "v1OwnerReference": {
      "type": "object",
      "title": "OwnerReference contains enough information to let you identify an owning\nobject. An owning object must be in the same namespace as the dependent, or\nbe cluster-scoped, so there is no namespace field.\n+structType=atomic",
      "properties": {
        "apiVersion": {
          "description": "API version of the referent.",
          "type": "string"
        },
        "blockOwnerDeletion": {
          "type": "boolean",
          "title": "If true, AND if the owner has the \"foregroundDeletion\" finalizer, then\nthe owner cannot be deleted from the key-value store until this\nreference is removed.\nSee https://kubernetes.io/docs/concepts/architecture/garbage-collection/#foreground-deletion\nfor how the garbage collector interacts with this field and enforces the foreground deletion.\nDefaults to false.\nTo set this field, a user needs \"delete\" permission of the owner,\notherwise 422 (Unprocessable Entity) will be returned.\n+optional"
        },
        "controller": {
          "type": "boolean",
          "title": "If true, this reference points to the managing controller.\n+optional"
        },
        "kind": {
          "type": "string",
          "title": "Kind of the referent.\nMore info: https://git.k8s.io/community/contributors/devel/sig-architecture/api-conventions.md#types-kinds"
        },
        "name": {
          "type": "string",
          "title": "Name of the referent.\nMore info: https://kubernetes.io/docs/concepts/overview/working-with-objects/names#names"
        },
        "uid": {
          "type": "string",
          "title": "UID of the referent.\nMore info: https://kubernetes.io/docs/concepts/overview/working-with-objects/names#uids"
        }
      }
    },
    "v1PortStatus": {
      "type": "object",
      "properties": {
        "error": {
          "type": "string",
          "title": "Error is to record the problem with the service port\nThe format of the error shall comply with the following rules:\n- built-in error values shall be specified in this file and those shall use\n  CamelCase names\n- cloud provider specific error values must have names that comply with the\n  format foo.example.com/CamelCase.\n---\nThe regex it matches is (dns1123SubdomainFmt/)?(qualifiedNameFmt)\n+optional\n+kubebuilder:validation:Required\n+kubebuilder:validation:Pattern=`^([a-z0-9]([-a-z0-9]*[a-z0-9])?(\\.[a-z0-9]([-a-z0-9]*[a-z0-9])?)*/)?(([A-Za-z0-9][-A-Za-z0-9_.]*)?[A-Za-z0-9])$`\n+kubebuilder:validation:MaxLength=316"
        },
        "port": {
          "type": "integer",
          "format": "int32",
          "title": "Port is the port number of the service port of which status is recorded here"
        },
        "protocol": {
          "type": "string",
          "title": "Protocol is the protocol of the service port of which status is recorded here\nThe supported values are: \"TCP\", \"UDP\", \"SCTP\""
        }
      }
    },
    "v1Time": {
      "description": "Time is a wrapper around time.Time which supports correct\nmarshaling to YAML and JSON.  Wrappers are provided for many\nof the factory methods that the time package offers.\n\n+protobuf.options.marshal=false\n+protobuf.as=Timestamp\n+protobuf.options.(gogoproto.goproto_stringer)=false",
      "type": "string",
      "format": "date-time"
    },
    "v1alpha1AWSAuthConfig": {
      "type": "object",
      "title": "AWSAuthConfig is an AWS IAM authentication configuration",
      "properties": {
        "clusterName": {
          "type": "string",
          "title": "ClusterName contains AWS cluster name"
        },
        "profile": {
          "description": "Profile contains optional role ARN. If set then AWS IAM Authenticator uses the profile to perform cluster operations instead of the default AWS credential provider chain.",
          "type": "string"
        },
        "roleARN": {
          "description": "RoleARN contains optional role ARN. If set then AWS IAM Authenticator assume a role to perform cluster operations instead of the default AWS credential provider chain.",
          "type": "string"
        }
      }
    },
    "v1alpha1AppProject": {
      "type": "object",
      "title": "AppProject provides a logical grouping of applications, providing controls for:\n* where the apps may deploy to (cluster whitelist)\n* what may be deployed (repository whitelist, resource whitelist/blacklist)\n* who can access these applications (roles, OIDC group claims bindings)\n* and what they can do (RBAC policies)\n* automation access to these roles (JWT tokens)\n+genclient\n+genclient:noStatus\n+k8s:deepcopy-gen:interfaces=k8s.io/apimachinery/pkg/runtime.Object\n+kubebuilder:resource:path=appprojects,shortName=appproj;appprojs",
      "properties": {
        "metadata": {
          "$ref": "#/definitions/v1ObjectMeta"
        },
        "spec": {
          "$ref": "#/definitions/v1alpha1AppProjectSpec"
        },
        "status": {
          "$ref": "#/definitions/v1alpha1AppProjectStatus"
        }
      }
    },
    "v1alpha1AppProjectList": {
      "type": "object",
      "title": "AppProjectList is list of AppProject resources\n+k8s:deepcopy-gen:interfaces=k8s.io/apimachinery/pkg/runtime.Object",
      "properties": {
        "items": {
          "type": "array",
          "items": {
            "$ref": "#/definitions/v1alpha1AppProject"
          }
        },
        "metadata": {
          "$ref": "#/definitions/v1ListMeta"
        }
      }
    },
    "v1alpha1AppProjectSpec": {
      "type": "object",
      "title": "AppProjectSpec is the specification of an AppProject",
      "properties": {
        "clusterResourceBlacklist": {
          "type": "array",
          "title": "ClusterResourceBlacklist contains list of blacklisted cluster level resources",
          "items": {
            "$ref": "#/definitions/v1GroupKind"
          }
        },
        "clusterResourceWhitelist": {
          "type": "array",
          "title": "ClusterResourceWhitelist contains list of whitelisted cluster level resources",
          "items": {
            "$ref": "#/definitions/v1GroupKind"
          }
        },
        "description": {
          "type": "string",
          "title": "Description contains optional project description"
        },
        "destinations": {
          "type": "array",
          "title": "Destinations contains list of destinations available for deployment",
          "items": {
            "$ref": "#/definitions/v1alpha1ApplicationDestination"
          }
        },
        "namespaceResourceBlacklist": {
          "type": "array",
          "title": "NamespaceResourceBlacklist contains list of blacklisted namespace level resources",
          "items": {
            "$ref": "#/definitions/v1GroupKind"
          }
        },
        "namespaceResourceWhitelist": {
          "type": "array",
          "title": "NamespaceResourceWhitelist contains list of whitelisted namespace level resources",
          "items": {
            "$ref": "#/definitions/v1GroupKind"
          }
        },
        "orphanedResources": {
          "$ref": "#/definitions/v1alpha1OrphanedResourcesMonitorSettings"
        },
        "permitOnlyProjectScopedClusters": {
          "type": "boolean",
          "title": "PermitOnlyProjectScopedClusters determines whether destinations can only reference clusters which are project-scoped"
        },
        "roles": {
          "type": "array",
          "title": "Roles are user defined RBAC roles associated with this project",
          "items": {
            "$ref": "#/definitions/v1alpha1ProjectRole"
          }
        },
        "signatureKeys": {
          "type": "array",
          "title": "SignatureKeys contains a list of PGP key IDs that commits in Git must be signed with in order to be allowed for sync",
          "items": {
            "$ref": "#/definitions/v1alpha1SignatureKey"
          }
        },
        "sourceNamespaces": {
          "type": "array",
          "title": "SourceNamespaces defines the namespaces application resources are allowed to be created in",
          "items": {
            "type": "string"
          }
        },
        "sourceRepos": {
          "type": "array",
          "title": "SourceRepos contains list of repository URLs which can be used for deployment",
          "items": {
            "type": "string"
          }
        },
        "syncWindows": {
          "type": "array",
          "title": "SyncWindows controls when syncs can be run for apps in this project",
          "items": {
            "$ref": "#/definitions/v1alpha1SyncWindow"
          }
        }
      }
    },
    "v1alpha1AppProjectStatus": {
      "type": "object",
      "title": "AppProjectStatus contains status information for AppProject CRs",
      "properties": {
        "jwtTokensByRole": {
          "type": "object",
          "title": "JWTTokensByRole contains a list of JWT tokens issued for a given role",
          "additionalProperties": {
            "$ref": "#/definitions/v1alpha1JWTTokens"
          }
        }
      }
    },
    "v1alpha1Application": {
      "type": "object",
      "title": "Application is a definition of Application resource.\n+genclient\n+genclient:noStatus\n+k8s:deepcopy-gen:interfaces=k8s.io/apimachinery/pkg/runtime.Object\n+kubebuilder:resource:path=applications,shortName=app;apps\n+kubebuilder:printcolumn:name=\"Sync Status\",type=string,JSONPath=`.status.sync.status`\n+kubebuilder:printcolumn:name=\"Health Status\",type=string,JSONPath=`.status.health.status`\n+kubebuilder:printcolumn:name=\"Revision\",type=string,JSONPath=`.status.sync.revision`,priority=10",
      "properties": {
        "metadata": {
          "$ref": "#/definitions/v1ObjectMeta"
        },
        "operation": {
          "$ref": "#/definitions/v1alpha1Operation"
        },
        "spec": {
          "$ref": "#/definitions/v1alpha1ApplicationSpec"
        },
        "status": {
          "$ref": "#/definitions/v1alpha1ApplicationStatus"
        }
      }
    },
    "v1alpha1ApplicationCondition": {
      "type": "object",
      "title": "ApplicationCondition contains details about an application condition, which is usually an error or warning",
      "properties": {
        "lastTransitionTime": {
          "$ref": "#/definitions/v1Time"
        },
        "message": {
          "type": "string",
          "title": "Message contains human-readable message indicating details about condition"
        },
        "type": {
          "type": "string",
          "title": "Type is an application condition type"
        }
      }
    },
    "v1alpha1ApplicationDestination": {
      "type": "object",
      "title": "ApplicationDestination holds information about the application's destination",
      "properties": {
        "name": {
          "description": "Name is an alternate way of specifying the target cluster by its symbolic name. This must be set if Server is not set.",
          "type": "string"
        },
        "namespace": {
          "type": "string",
          "title": "Namespace specifies the target namespace for the application's resources.\nThe namespace will only be set for namespace-scoped resources that have not set a value for .metadata.namespace"
        },
        "server": {
          "description": "Server specifies the URL of the target cluster's Kubernetes control plane API. This must be set if Name is not set.",
          "type": "string"
        }
      }
    },
    "v1alpha1ApplicationList": {
      "type": "object",
      "title": "ApplicationList is list of Application resources\n+k8s:deepcopy-gen:interfaces=k8s.io/apimachinery/pkg/runtime.Object",
      "properties": {
        "items": {
          "type": "array",
          "items": {
            "$ref": "#/definitions/v1alpha1Application"
          }
        },
        "metadata": {
          "$ref": "#/definitions/v1ListMeta"
        }
      }
    },
    "v1alpha1ApplicationMatchExpression": {
      "type": "object",
      "properties": {
        "key": {
          "type": "string"
        },
        "operator": {
          "type": "string"
        },
        "values": {
          "type": "array",
          "items": {
            "type": "string"
          }
        }
      }
    },
    "v1alpha1ApplicationPreservedFields": {
      "type": "object",
      "properties": {
        "annotations": {
          "type": "array",
          "items": {
            "type": "string"
          }
        },
        "labels": {
          "type": "array",
          "items": {
            "type": "string"
          }
        }
      }
    },
    "v1alpha1ApplicationSet": {
      "type": "object",
      "title": "ApplicationSet is a set of Application resources\n+genclient\n+genclient:noStatus\n+k8s:deepcopy-gen:interfaces=k8s.io/apimachinery/pkg/runtime.Object\n+kubebuilder:resource:path=applicationsets,shortName=appset;appsets\n+kubebuilder:subresource:status",
      "properties": {
        "metadata": {
          "$ref": "#/definitions/v1ObjectMeta"
        },
        "spec": {
          "$ref": "#/definitions/v1alpha1ApplicationSetSpec"
        },
        "status": {
          "$ref": "#/definitions/v1alpha1ApplicationSetStatus"
        }
      }
    },
    "v1alpha1ApplicationSetApplicationStatus": {
      "type": "object",
      "title": "ApplicationSetApplicationStatus contains details about each Application managed by the ApplicationSet",
      "properties": {
        "application": {
          "type": "string",
          "title": "Application contains the name of the Application resource"
        },
        "lastTransitionTime": {
          "$ref": "#/definitions/v1Time"
        },
        "message": {
          "type": "string",
          "title": "Message contains human-readable message indicating details about the status"
        },
        "status": {
          "type": "string",
          "title": "Status contains the AppSet's perceived status of the managed Application resource: (Waiting, Pending, Progressing, Healthy)"
        },
        "step": {
          "type": "string",
          "title": "Step tracks which step this Application should be updated in"
        }
      }
    },
    "v1alpha1ApplicationSetCondition": {
      "type": "object",
      "title": "ApplicationSetCondition contains details about an applicationset condition, which is usally an error or warning",
      "properties": {
        "lastTransitionTime": {
          "$ref": "#/definitions/v1Time"
        },
        "message": {
          "type": "string",
          "title": "Message contains human-readable message indicating details about condition"
        },
        "reason": {
          "type": "string",
          "title": "Single word camelcase representing the reason for the status eg ErrorOccurred"
        },
        "status": {
          "type": "string",
          "title": "True/False/Unknown"
        },
        "type": {
          "type": "string",
          "title": "Type is an applicationset condition type"
        }
      }
    },
    "v1alpha1ApplicationSetGenerator": {
      "description": "ApplicationSetGenerator represents a generator at the top level of an ApplicationSet.",
      "type": "object",
      "properties": {
        "clusterDecisionResource": {
          "$ref": "#/definitions/v1alpha1DuckTypeGenerator"
        },
        "clusters": {
          "$ref": "#/definitions/v1alpha1ClusterGenerator"
        },
        "git": {
          "$ref": "#/definitions/v1alpha1GitGenerator"
        },
        "list": {
          "$ref": "#/definitions/v1alpha1ListGenerator"
        },
        "matrix": {
          "$ref": "#/definitions/v1alpha1MatrixGenerator"
        },
        "merge": {
          "$ref": "#/definitions/v1alpha1MergeGenerator"
        },
        "plugin": {
          "$ref": "#/definitions/v1alpha1PluginGenerator"
        },
        "pullRequest": {
          "$ref": "#/definitions/v1alpha1PullRequestGenerator"
        },
        "scmProvider": {
          "$ref": "#/definitions/v1alpha1SCMProviderGenerator"
        },
        "selector": {
          "$ref": "#/definitions/v1LabelSelector"
        }
      }
    },
    "v1alpha1ApplicationSetList": {
      "type": "object",
      "title": "ApplicationSetList contains a list of ApplicationSet\n+k8s:deepcopy-gen:interfaces=k8s.io/apimachinery/pkg/runtime.Object\n+kubebuilder:object:root=true",
      "properties": {
        "items": {
          "type": "array",
          "items": {
            "$ref": "#/definitions/v1alpha1ApplicationSet"
          }
        },
        "metadata": {
          "$ref": "#/definitions/v1ListMeta"
        }
      }
    },
    "v1alpha1ApplicationSetNestedGenerator": {
      "description": "ApplicationSetNestedGenerator represents a generator nested within a combination-type generator (MatrixGenerator or\nMergeGenerator).",
      "type": "object",
      "properties": {
        "clusterDecisionResource": {
          "$ref": "#/definitions/v1alpha1DuckTypeGenerator"
        },
        "clusters": {
          "$ref": "#/definitions/v1alpha1ClusterGenerator"
        },
        "git": {
          "$ref": "#/definitions/v1alpha1GitGenerator"
        },
        "list": {
          "$ref": "#/definitions/v1alpha1ListGenerator"
        },
        "matrix": {
          "$ref": "#/definitions/v1JSON"
        },
        "merge": {
          "$ref": "#/definitions/v1JSON"
        },
        "plugin": {
          "$ref": "#/definitions/v1alpha1PluginGenerator"
        },
        "pullRequest": {
          "$ref": "#/definitions/v1alpha1PullRequestGenerator"
        },
        "scmProvider": {
          "$ref": "#/definitions/v1alpha1SCMProviderGenerator"
        },
        "selector": {
          "$ref": "#/definitions/v1LabelSelector"
        }
      }
    },
    "v1alpha1ApplicationSetResourceIgnoreDifferences": {
      "description": "ApplicationSetResourceIgnoreDifferences configures how the ApplicationSet controller will ignore differences in live\napplications when applying changes from generated applications.",
      "type": "object",
      "properties": {
        "jqPathExpressions": {
          "description": "JQPathExpressions is a list of JQ path expressions to fields to ignore differences for.",
          "type": "array",
          "items": {
            "type": "string"
          }
        },
        "jsonPointers": {
          "description": "JSONPointers is a list of JSON pointers to fields to ignore differences for.",
          "type": "array",
          "items": {
            "type": "string"
          }
        },
        "name": {
          "description": "Name is the name of the application to ignore differences for. If not specified, the rule applies to all applications.",
          "type": "string"
        }
      }
    },
    "v1alpha1ApplicationSetRolloutStep": {
      "type": "object",
      "properties": {
        "matchExpressions": {
          "type": "array",
          "items": {
            "$ref": "#/definitions/v1alpha1ApplicationMatchExpression"
          }
        },
        "maxUpdate": {
          "$ref": "#/definitions/intstrIntOrString"
        }
      }
    },
    "v1alpha1ApplicationSetRolloutStrategy": {
      "type": "object",
      "properties": {
        "steps": {
          "type": "array",
          "items": {
            "$ref": "#/definitions/v1alpha1ApplicationSetRolloutStep"
          }
        }
      }
    },
    "v1alpha1ApplicationSetSpec": {
      "description": "ApplicationSetSpec represents a class of application set state.",
      "type": "object",
      "properties": {
        "applyNestedSelectors": {
          "type": "boolean",
          "title": "ApplyNestedSelectors enables selectors defined within the generators of two level-nested matrix or merge generators"
        },
        "generators": {
          "type": "array",
          "items": {
            "$ref": "#/definitions/v1alpha1ApplicationSetGenerator"
          }
        },
        "goTemplate": {
          "type": "boolean"
        },
        "goTemplateOptions": {
          "type": "array",
          "items": {
            "type": "string"
          }
        },
        "ignoreApplicationDifferences": {
          "type": "array",
          "items": {
            "$ref": "#/definitions/v1alpha1ApplicationSetResourceIgnoreDifferences"
          }
        },
        "preservedFields": {
          "$ref": "#/definitions/v1alpha1ApplicationPreservedFields"
        },
        "strategy": {
          "$ref": "#/definitions/v1alpha1ApplicationSetStrategy"
        },
        "syncPolicy": {
          "$ref": "#/definitions/v1alpha1ApplicationSetSyncPolicy"
        },
        "template": {
          "$ref": "#/definitions/v1alpha1ApplicationSetTemplate"
        },
        "templatePatch": {
          "type": "string"
        }
      }
    },
    "v1alpha1ApplicationSetStatus": {
      "type": "object",
      "title": "ApplicationSetStatus defines the observed state of ApplicationSet",
      "properties": {
        "applicationStatus": {
          "type": "array",
          "items": {
            "$ref": "#/definitions/v1alpha1ApplicationSetApplicationStatus"
          }
        },
        "conditions": {
          "type": "array",
          "title": "INSERT ADDITIONAL STATUS FIELD - define observed state of cluster\nImportant: Run \"make\" to regenerate code after modifying this file",
          "items": {
            "$ref": "#/definitions/v1alpha1ApplicationSetCondition"
          }
        },
        "resources": {
          "description": "Resources is a list of Applications resources managed by this application set.",
          "type": "array",
          "items": {
            "$ref": "#/definitions/v1alpha1ResourceStatus"
          }
        }
      }
    },
    "v1alpha1ApplicationSetStrategy": {
      "description": "ApplicationSetStrategy configures how generated Applications are updated in sequence.",
      "type": "object",
      "properties": {
        "rollingSync": {
          "$ref": "#/definitions/v1alpha1ApplicationSetRolloutStrategy"
        },
        "type": {
          "type": "string"
        }
      }
    },
    "v1alpha1ApplicationSetSyncPolicy": {
      "description": "ApplicationSetSyncPolicy configures how generated Applications will relate to their\nApplicationSet.",
      "type": "object",
      "properties": {
        "applicationsSync": {
          "type": "string",
          "title": "ApplicationsSync represents the policy applied on the generated applications. Possible values are create-only, create-update, create-delete, sync\n+kubebuilder:validation:Optional\n+kubebuilder:validation:Enum=create-only;create-update;create-delete;sync"
        },
        "preserveResourcesOnDeletion": {
          "description": "PreserveResourcesOnDeletion will preserve resources on deletion. If PreserveResourcesOnDeletion is set to true, these Applications will not be deleted.",
          "type": "boolean"
        }
      }
    },
    "v1alpha1ApplicationSetTemplate": {
      "type": "object",
      "title": "ApplicationSetTemplate represents argocd ApplicationSpec",
      "properties": {
        "metadata": {
          "$ref": "#/definitions/v1alpha1ApplicationSetTemplateMeta"
        },
        "spec": {
          "$ref": "#/definitions/v1alpha1ApplicationSpec"
        }
      }
    },
    "v1alpha1ApplicationSetTemplateMeta": {
      "type": "object",
      "title": "ApplicationSetTemplateMeta represents the Argo CD application fields that may\nbe used for Applications generated from the ApplicationSet (based on metav1.ObjectMeta)",
      "properties": {
        "annotations": {
          "type": "object",
          "additionalProperties": {
            "type": "string"
          }
        },
        "finalizers": {
          "type": "array",
          "items": {
            "type": "string"
          }
        },
        "labels": {
          "type": "object",
          "additionalProperties": {
            "type": "string"
          }
        },
        "name": {
          "type": "string"
        },
        "namespace": {
          "type": "string"
        }
      }
    },
    "v1alpha1ApplicationSetTree": {
      "type": "object",
      "title": "ApplicationSetTree holds nodes which belongs to the application\nUsed to build a tree of an ApplicationSet and its children",
      "properties": {
        "nodes": {
          "type": "array",
          "title": "Nodes contains list of nodes which are directly managed by the applicationset",
          "items": {
            "$ref": "#/definitions/v1alpha1ResourceNode"
          }
        }
      }
    },
    "v1alpha1ApplicationSource": {
      "type": "object",
      "title": "ApplicationSource contains all required information about the source of an application",
      "properties": {
        "chart": {
          "description": "Chart is a Helm chart name, and must be specified for applications sourced from a Helm repo.",
          "type": "string"
        },
        "directory": {
          "$ref": "#/definitions/v1alpha1ApplicationSourceDirectory"
        },
        "helm": {
          "$ref": "#/definitions/v1alpha1ApplicationSourceHelm"
        },
        "kustomize": {
          "$ref": "#/definitions/v1alpha1ApplicationSourceKustomize"
        },
        "path": {
          "description": "Path is a directory path within the Git repository, and is only valid for applications sourced from Git.",
          "type": "string"
        },
        "plugin": {
          "$ref": "#/definitions/v1alpha1ApplicationSourcePlugin"
        },
        "ref": {
          "description": "Ref is reference to another source within sources field. This field will not be used if used with a `source` tag.",
          "type": "string"
        },
        "repoURL": {
          "type": "string",
          "title": "RepoURL is the URL to the repository (Git or Helm) that contains the application manifests"
        },
        "targetRevision": {
          "description": "TargetRevision defines the revision of the source to sync the application to.\nIn case of Git, this can be commit, tag, or branch. If omitted, will equal to HEAD.\nIn case of Helm, this is a semver tag for the Chart's version.",
          "type": "string"
        }
      }
    },
    "v1alpha1ApplicationSourceDirectory": {
      "type": "object",
      "title": "ApplicationSourceDirectory holds options for applications of type plain YAML or Jsonnet",
      "properties": {
        "exclude": {
          "type": "string",
          "title": "Exclude contains a glob pattern to match paths against that should be explicitly excluded from being used during manifest generation"
        },
        "include": {
          "type": "string",
          "title": "Include contains a glob pattern to match paths against that should be explicitly included during manifest generation"
        },
        "jsonnet": {
          "$ref": "#/definitions/v1alpha1ApplicationSourceJsonnet"
        },
        "recurse": {
          "type": "boolean",
          "title": "Recurse specifies whether to scan a directory recursively for manifests"
        }
      }
    },
    "v1alpha1ApplicationSourceHelm": {
      "type": "object",
      "title": "ApplicationSourceHelm holds helm specific options",
      "properties": {
        "apiVersions": {
          "description": "APIVersions is a list of Kubernetes API versions to use for templating. If not set, defaults to the server's preferred API versions.",
          "type": "array",
          "items": {
            "type": "string"
          }
        },
        "fileParameters": {
          "type": "array",
          "title": "FileParameters are file parameters to the helm template",
          "items": {
            "$ref": "#/definitions/v1alpha1HelmFileParameter"
          }
        },
        "ignoreMissingValueFiles": {
          "type": "boolean",
          "title": "IgnoreMissingValueFiles prevents helm template from failing when valueFiles do not exist locally by not appending them to helm template --values"
        },
        "kubeVersion": {
          "description": "KubeVersions is the Kubernetes version to use for templating. If not set, defaults to the server's current Kubernetes version.",
          "type": "string"
        },
        "namespace": {
          "type": "string",
          "title": "ReleaseName is the namespace scope to use. If omitted it will use the application name"
        },
        "parameters": {
          "type": "array",
          "title": "Parameters is a list of Helm parameters which are passed to the helm template command upon manifest generation",
          "items": {
            "$ref": "#/definitions/v1alpha1HelmParameter"
          }
        },
        "passCredentials": {
          "type": "boolean",
          "title": "PassCredentials pass credentials to all domains (Helm's --pass-credentials)"
        },
        "releaseName": {
          "type": "string",
          "title": "ReleaseName is the Helm release name to use. If omitted it will use the application name"
        },
        "skipCrds": {
          "type": "boolean",
          "title": "SkipCrds skips custom resource definition installation step (Helm's --skip-crds)"
        },
        "valueFiles": {
          "type": "array",
          "title": "ValuesFiles is a list of Helm value files to use when generating a template",
          "items": {
            "type": "string"
          }
        },
        "values": {
          "type": "string",
          "title": "Values specifies Helm values to be passed to helm template, typically defined as a block. ValuesObject takes precedence over Values, so use one or the other.\n+patchStrategy=replace"
        },
        "valuesObject": {
          "$ref": "#/definitions/runtimeRawExtension"
        },
        "version": {
          "type": "string",
          "title": "Version is the Helm version to use for templating (\"3\")"
        }
      }
    },
    "v1alpha1ApplicationSourceJsonnet": {
      "type": "object",
      "title": "ApplicationSourceJsonnet holds options specific to applications of type Jsonnet",
      "properties": {
        "extVars": {
          "type": "array",
          "title": "ExtVars is a list of Jsonnet External Variables",
          "items": {
            "$ref": "#/definitions/v1alpha1JsonnetVar"
          }
        },
        "libs": {
          "type": "array",
          "title": "Additional library search dirs",
          "items": {
            "type": "string"
          }
        },
        "tlas": {
          "type": "array",
          "title": "TLAS is a list of Jsonnet Top-level Arguments",
          "items": {
            "$ref": "#/definitions/v1alpha1JsonnetVar"
          }
        }
      }
    },
    "v1alpha1ApplicationSourceKustomize": {
      "type": "object",
      "title": "ApplicationSourceKustomize holds options specific to an Application source specific to Kustomize",
      "properties": {
        "commonAnnotations": {
          "type": "object",
          "title": "CommonAnnotations is a list of additional annotations to add to rendered manifests",
          "additionalProperties": {
            "type": "string"
          }
        },
        "commonAnnotationsEnvsubst": {
          "type": "boolean",
          "title": "CommonAnnotationsEnvsubst specifies whether to apply env variables substitution for annotation values"
        },
        "commonLabels": {
          "type": "object",
          "title": "CommonLabels is a list of additional labels to add to rendered manifests",
          "additionalProperties": {
            "type": "string"
          }
        },
        "components": {
          "type": "array",
          "title": "Components specifies a list of kustomize components to add to the kustomization before building",
          "items": {
            "type": "string"
          }
        },
        "forceCommonAnnotations": {
          "type": "boolean",
          "title": "ForceCommonAnnotations specifies whether to force applying common annotations to resources for Kustomize apps"
        },
        "forceCommonLabels": {
          "type": "boolean",
          "title": "ForceCommonLabels specifies whether to force applying common labels to resources for Kustomize apps"
        },
        "images": {
          "type": "array",
          "title": "Images is a list of Kustomize image override specifications",
          "items": {
            "type": "string"
          }
        },
        "labelWithoutSelector": {
          "type": "boolean",
          "title": "LabelWithoutSelector specifies whether to apply common labels to resource selectors or not"
        },
        "namePrefix": {
          "type": "string",
          "title": "NamePrefix is a prefix appended to resources for Kustomize apps"
        },
        "nameSuffix": {
          "type": "string",
          "title": "NameSuffix is a suffix appended to resources for Kustomize apps"
        },
        "namespace": {
          "type": "string",
          "title": "Namespace sets the namespace that Kustomize adds to all resources"
        },
        "patches": {
          "type": "array",
          "title": "Patches is a list of Kustomize patches",
          "items": {
            "$ref": "#/definitions/v1alpha1KustomizePatch"
          }
        },
        "replicas": {
          "type": "array",
          "title": "Replicas is a list of Kustomize Replicas override specifications",
          "items": {
            "$ref": "#/definitions/v1alpha1KustomizeReplica"
          }
        },
        "version": {
          "type": "string",
          "title": "Version controls which version of Kustomize to use for rendering manifests"
        }
      }
    },
    "v1alpha1ApplicationSourcePlugin": {
      "type": "object",
      "title": "ApplicationSourcePlugin holds options specific to config management plugins",
      "properties": {
        "env": {
          "type": "array",
          "items": {
            "$ref": "#/definitions/applicationv1alpha1EnvEntry"
          }
        },
        "name": {
          "type": "string"
        },
        "parameters": {
          "type": "array",
          "items": {
            "$ref": "#/definitions/v1alpha1ApplicationSourcePluginParameter"
          }
        }
      }
    },
    "v1alpha1ApplicationSourcePluginParameter": {
      "type": "object",
      "properties": {
        "array": {
          "description": "Array is the value of an array type parameter.",
          "type": "array",
          "items": {
            "type": "string"
          }
        },
        "map": {
          "description": "Map is the value of a map type parameter.",
          "type": "object",
          "additionalProperties": {
            "type": "string"
          }
        },
        "name": {
          "description": "Name is the name identifying a parameter.",
          "type": "string"
        },
        "string": {
          "description": "String_ is the value of a string type parameter.",
          "type": "string"
        }
      }
    },
    "v1alpha1ApplicationSpec": {
      "description": "ApplicationSpec represents desired application state. Contains link to repository with application definition and additional parameters link definition revision.",
      "type": "object",
      "properties": {
        "destination": {
          "$ref": "#/definitions/v1alpha1ApplicationDestination"
        },
        "ignoreDifferences": {
          "type": "array",
          "title": "IgnoreDifferences is a list of resources and their fields which should be ignored during comparison",
          "items": {
            "$ref": "#/definitions/v1alpha1ResourceIgnoreDifferences"
          }
        },
        "info": {
          "type": "array",
          "title": "Info contains a list of information (URLs, email addresses, and plain text) that relates to the application",
          "items": {
            "$ref": "#/definitions/v1alpha1Info"
          }
        },
        "project": {
          "description": "Project is a reference to the project this application belongs to.\nThe empty string means that application belongs to the 'default' project.",
          "type": "string"
        },
        "revisionHistoryLimit": {
          "description": "RevisionHistoryLimit limits the number of items kept in the application's revision history, which is used for informational purposes as well as for rollbacks to previous versions.\nThis should only be changed in exceptional circumstances.\nSetting to zero will store no history. This will reduce storage used.\nIncreasing will increase the space used to store the history, so we do not recommend increasing it.\nDefault is 10.",
          "type": "integer",
          "format": "int64"
        },
        "source": {
          "$ref": "#/definitions/v1alpha1ApplicationSource"
        },
        "sourceHydrator": {
          "$ref": "#/definitions/v1alpha1SourceHydrator"
        },
        "sources": {
          "type": "array",
          "title": "Sources is a reference to the location of the application's manifests or chart",
          "items": {
            "$ref": "#/definitions/v1alpha1ApplicationSource"
          }
        },
        "syncPolicy": {
          "$ref": "#/definitions/v1alpha1SyncPolicy"
        }
      }
    },
    "v1alpha1ApplicationStatus": {
      "type": "object",
      "title": "ApplicationStatus contains status information for the application",
      "properties": {
        "conditions": {
          "type": "array",
          "title": "Conditions is a list of currently observed application conditions",
          "items": {
            "$ref": "#/definitions/v1alpha1ApplicationCondition"
          }
        },
        "controllerNamespace": {
          "type": "string",
          "title": "ControllerNamespace indicates the namespace in which the application controller is located"
        },
        "health": {
          "$ref": "#/definitions/v1alpha1HealthStatus"
        },
        "history": {
          "type": "array",
          "title": "History contains information about the application's sync history",
          "items": {
            "$ref": "#/definitions/v1alpha1RevisionHistory"
          }
        },
        "observedAt": {
          "$ref": "#/definitions/v1Time"
        },
        "operationState": {
          "$ref": "#/definitions/v1alpha1OperationState"
        },
        "reconciledAt": {
          "$ref": "#/definitions/v1Time"
        },
        "resourceHealthSource": {
          "type": "string",
          "title": "ResourceHealthSource indicates where the resource health status is stored: inline if not set or appTree"
        },
        "resources": {
          "type": "array",
          "title": "Resources is a list of Kubernetes resources managed by this application",
          "items": {
            "$ref": "#/definitions/v1alpha1ResourceStatus"
          }
        },
        "sourceHydrator": {
          "$ref": "#/definitions/v1alpha1SourceHydratorStatus"
        },
        "sourceType": {
          "type": "string",
          "title": "SourceType specifies the type of this application"
        },
        "sourceTypes": {
          "type": "array",
          "title": "SourceTypes specifies the type of the sources included in the application",
          "items": {
            "type": "string"
          }
        },
        "summary": {
          "$ref": "#/definitions/v1alpha1ApplicationSummary"
        },
        "sync": {
          "$ref": "#/definitions/v1alpha1SyncStatus"
        }
      }
    },
    "v1alpha1ApplicationSummary": {
      "type": "object",
      "title": "ApplicationSummary contains information about URLs and container images used by an application",
      "properties": {
        "externalURLs": {
          "description": "ExternalURLs holds all external URLs of application child resources.",
          "type": "array",
          "items": {
            "type": "string"
          }
        },
        "images": {
          "description": "Images holds all images of application child resources.",
          "type": "array",
          "items": {
            "type": "string"
          }
        }
      }
    },
    "v1alpha1ApplicationTree": {
      "type": "object",
      "title": "ApplicationTree holds nodes which belongs to the application\nTODO: describe purpose of this type",
      "properties": {
        "hosts": {
          "type": "array",
          "title": "Hosts holds list of Kubernetes nodes that run application related pods",
          "items": {
            "$ref": "#/definitions/v1alpha1HostInfo"
          }
        },
        "nodes": {
          "description": "Nodes contains list of nodes which either directly managed by the application and children of directly managed nodes.",
          "type": "array",
          "items": {
            "$ref": "#/definitions/v1alpha1ResourceNode"
          }
        },
        "orphanedNodes": {
          "description": "OrphanedNodes contains if or orphaned nodes: nodes which are not managed by the app but in the same namespace. List is populated only if orphaned resources enabled in app project.",
          "type": "array",
          "items": {
            "$ref": "#/definitions/v1alpha1ResourceNode"
          }
        }
      }
    },
    "v1alpha1ApplicationWatchEvent": {
      "description": "ApplicationWatchEvent contains information about application change.",
      "type": "object",
      "properties": {
        "application": {
          "$ref": "#/definitions/v1alpha1Application"
        },
        "type": {
          "type": "string"
        }
      }
    },
    "v1alpha1Backoff": {
      "type": "object",
      "title": "Backoff is the backoff strategy to use on subsequent retries for failing syncs",
      "properties": {
        "duration": {
          "type": "string",
          "title": "Duration is the amount to back off. Default unit is seconds, but could also be a duration (e.g. \"2m\", \"1h\")"
        },
        "factor": {
          "type": "integer",
          "format": "int64",
          "title": "Factor is a factor to multiply the base duration after each failed retry"
        },
        "maxDuration": {
          "type": "string",
          "title": "MaxDuration is the maximum amount of time allowed for the backoff strategy"
        }
      }
    },
    "v1alpha1BasicAuthBitbucketServer": {
      "description": "BasicAuthBitbucketServer defines the username/(password or personal access token) for Basic auth.",
      "type": "object",
      "properties": {
        "passwordRef": {
          "$ref": "#/definitions/v1alpha1SecretRef"
        },
        "username": {
          "type": "string",
          "title": "Username for Basic auth"
        }
      }
    },
    "v1alpha1BearerTokenBitbucketCloud": {
      "description": "BearerTokenBitbucketCloud defines the Bearer token for BitBucket AppToken auth.",
      "type": "object",
      "properties": {
        "tokenRef": {
          "$ref": "#/definitions/v1alpha1SecretRef"
        }
      }
    },
    "v1alpha1ChartDetails": {
      "type": "object",
      "title": "ChartDetails contains helm chart metadata for a specific version",
      "properties": {
        "description": {
          "type": "string"
        },
        "home": {
          "type": "string",
          "title": "The URL of this projects home page, e.g. \"http://example.com\""
        },
        "maintainers": {
          "type": "array",
          "title": "List of maintainer details, name and email, e.g. [\"John Doe <john_doe@my-company.com>\"]",
          "items": {
            "type": "string"
          }
        }
      }
    },
    "v1alpha1Cluster": {
      "type": "object",
      "title": "Cluster is the definition of a cluster resource",
      "properties": {
        "annotations": {
          "type": "object",
          "title": "Annotations for cluster secret metadata",
          "additionalProperties": {
            "type": "string"
          }
        },
        "clusterResources": {
          "description": "Indicates if cluster level resources should be managed. This setting is used only if cluster is connected in a namespaced mode.",
          "type": "boolean"
        },
        "config": {
          "$ref": "#/definitions/v1alpha1ClusterConfig"
        },
        "connectionState": {
          "$ref": "#/definitions/v1alpha1ConnectionState"
        },
        "info": {
          "$ref": "#/definitions/v1alpha1ClusterInfo"
        },
        "labels": {
          "type": "object",
          "title": "Labels for cluster secret metadata",
          "additionalProperties": {
            "type": "string"
          }
        },
        "name": {
          "type": "string",
          "title": "Name of the cluster. If omitted, will use the server address"
        },
        "namespaces": {
          "description": "Holds list of namespaces which are accessible in that cluster. Cluster level resources will be ignored if namespace list is not empty.",
          "type": "array",
          "items": {
            "type": "string"
          }
        },
        "project": {
          "type": "string",
          "title": "Reference between project and cluster that allow you automatically to be added as item inside Destinations project entity"
        },
        "refreshRequestedAt": {
          "$ref": "#/definitions/v1Time"
        },
        "server": {
          "type": "string",
          "title": "Server is the API server URL of the Kubernetes cluster"
        },
        "serverVersion": {
          "type": "string",
          "title": "DEPRECATED: use Info.ServerVersion field instead.\nThe server version"
        },
        "shard": {
          "description": "Shard contains optional shard number. Calculated on the fly by the application controller if not specified.",
          "type": "integer",
          "format": "int64"
        }
      }
    },
    "v1alpha1ClusterCacheInfo": {
      "type": "object",
      "title": "ClusterCacheInfo contains information about the cluster cache",
      "properties": {
        "apisCount": {
          "type": "integer",
          "format": "int64",
          "title": "APIsCount holds number of observed Kubernetes API count"
        },
        "lastCacheSyncTime": {
          "$ref": "#/definitions/v1Time"
        },
        "resourcesCount": {
          "type": "integer",
          "format": "int64",
          "title": "ResourcesCount holds number of observed Kubernetes resources"
        }
      }
    },
    "v1alpha1ClusterConfig": {
      "description": "ClusterConfig is the configuration attributes. This structure is subset of the go-client\nrest.Config with annotations added for marshalling.",
      "type": "object",
      "properties": {
        "awsAuthConfig": {
          "$ref": "#/definitions/v1alpha1AWSAuthConfig"
        },
        "bearerToken": {
          "description": "Server requires Bearer authentication. This client will not attempt to use\nrefresh tokens for an OAuth2 flow.\nTODO: demonstrate an OAuth2 compatible client.",
          "type": "string"
        },
        "execProviderConfig": {
          "$ref": "#/definitions/v1alpha1ExecProviderConfig"
        },
        "password": {
          "type": "string"
        },
        "tlsClientConfig": {
          "$ref": "#/definitions/v1alpha1TLSClientConfig"
        },
        "username": {
          "type": "string",
          "title": "Server requires Basic authentication"
        }
      }
    },
    "v1alpha1ClusterGenerator": {
      "description": "ClusterGenerator defines a generator to match against clusters registered with ArgoCD.",
      "type": "object",
      "properties": {
        "selector": {
          "$ref": "#/definitions/v1LabelSelector"
        },
        "template": {
          "$ref": "#/definitions/v1alpha1ApplicationSetTemplate"
        },
        "values": {
          "type": "object",
          "title": "Values contains key/value pairs which are passed directly as parameters to the template",
          "additionalProperties": {
            "type": "string"
          }
        }
      }
    },
    "v1alpha1ClusterInfo": {
      "type": "object",
      "title": "ClusterInfo contains information about the cluster",
      "properties": {
        "apiVersions": {
          "type": "array",
          "title": "APIVersions contains list of API versions supported by the cluster",
          "items": {
            "type": "string"
          }
        },
        "applicationsCount": {
          "type": "integer",
          "format": "int64",
          "title": "ApplicationsCount is the number of applications managed by Argo CD on the cluster"
        },
        "cacheInfo": {
          "$ref": "#/definitions/v1alpha1ClusterCacheInfo"
        },
        "connectionState": {
          "$ref": "#/definitions/v1alpha1ConnectionState"
        },
        "serverVersion": {
          "type": "string",
          "title": "ServerVersion contains information about the Kubernetes version of the cluster"
        }
      }
    },
    "v1alpha1ClusterList": {
      "description": "ClusterList is a collection of Clusters.",
      "type": "object",
      "properties": {
        "items": {
          "type": "array",
          "items": {
            "$ref": "#/definitions/v1alpha1Cluster"
          }
        },
        "metadata": {
          "$ref": "#/definitions/v1ListMeta"
        }
      }
    },
    "v1alpha1Command": {
      "type": "object",
      "title": "Command holds binary path and arguments list",
      "properties": {
        "args": {
          "type": "array",
          "items": {
            "type": "string"
          }
        },
        "command": {
          "type": "array",
          "items": {
            "type": "string"
          }
        }
      }
    },
    "v1alpha1ComparedTo": {
      "type": "object",
      "title": "ComparedTo contains application source and target which was used for resources comparison",
      "properties": {
        "destination": {
          "$ref": "#/definitions/v1alpha1ApplicationDestination"
        },
        "ignoreDifferences": {
          "type": "array",
          "title": "IgnoreDifferences is a reference to the application's ignored differences used for comparison",
          "items": {
            "$ref": "#/definitions/v1alpha1ResourceIgnoreDifferences"
          }
        },
        "source": {
          "$ref": "#/definitions/v1alpha1ApplicationSource"
        },
        "sources": {
          "type": "array",
          "title": "Sources is a reference to the application's multiple sources used for comparison",
          "items": {
            "$ref": "#/definitions/v1alpha1ApplicationSource"
          }
        }
      }
    },
    "v1alpha1ConfigManagementPlugin": {
      "type": "object",
      "title": "ConfigManagementPlugin contains config management plugin configuration",
      "properties": {
        "generate": {
          "$ref": "#/definitions/v1alpha1Command"
        },
        "init": {
          "$ref": "#/definitions/v1alpha1Command"
        },
        "lockRepo": {
          "type": "boolean"
        },
        "name": {
          "type": "string"
        }
      }
    },
    "v1alpha1ConnectionState": {
      "type": "object",
      "title": "ConnectionState contains information about remote resource connection state, currently used for clusters and repositories",
      "properties": {
        "attemptedAt": {
          "$ref": "#/definitions/v1Time"
        },
        "message": {
          "type": "string",
          "title": "Message contains human readable information about the connection status"
        },
        "status": {
          "type": "string",
          "title": "Status contains the current status indicator for the connection"
        }
      }
    },
    "v1alpha1DrySource": {
      "description": "DrySource specifies a location for dry \"don't repeat yourself\" manifest source information.",
      "type": "object",
      "properties": {
        "path": {
          "type": "string"
        },
        "repoURL": {
          "type": "string"
        },
        "targetRevision": {
          "type": "string"
        }
      }
    },
    "v1alpha1DuckTypeGenerator": {
      "description": "DuckType defines a generator to match against clusters registered with ArgoCD.",
      "type": "object",
      "properties": {
        "configMapRef": {
          "type": "string",
          "title": "ConfigMapRef is a ConfigMap with the duck type definitions needed to retrieve the data\n             this includes apiVersion(group/version), kind, matchKey and validation settings\nName is the resource name of the kind, group and version, defined in the ConfigMapRef\nRequeueAfterSeconds is how long before the duckType will be rechecked for a change"
        },
        "labelSelector": {
          "$ref": "#/definitions/v1LabelSelector"
        },
        "name": {
          "type": "string"
        },
        "requeueAfterSeconds": {
          "type": "integer",
          "format": "int64"
        },
        "template": {
          "$ref": "#/definitions/v1alpha1ApplicationSetTemplate"
        },
        "values": {
          "type": "object",
          "title": "Values contains key/value pairs which are passed directly as parameters to the template",
          "additionalProperties": {
            "type": "string"
          }
        }
      }
    },
    "v1alpha1ExecProviderConfig": {
      "type": "object",
      "title": "ExecProviderConfig is config used to call an external command to perform cluster authentication\nSee: https://godoc.org/k8s.io/client-go/tools/clientcmd/api#ExecConfig",
      "properties": {
        "apiVersion": {
          "type": "string",
          "title": "Preferred input version of the ExecInfo"
        },
        "args": {
          "type": "array",
          "title": "Arguments to pass to the command when executing it",
          "items": {
            "type": "string"
          }
        },
        "command": {
          "type": "string",
          "title": "Command to execute"
        },
        "env": {
          "type": "object",
          "title": "Env defines additional environment variables to expose to the process",
          "additionalProperties": {
            "type": "string"
          }
        },
        "installHint": {
          "type": "string",
          "title": "This text is shown to the user when the executable doesn't seem to be present"
        }
      }
    },
    "v1alpha1GitDirectoryGeneratorItem": {
      "type": "object",
      "properties": {
        "exclude": {
          "type": "boolean"
        },
        "path": {
          "type": "string"
        }
      }
    },
    "v1alpha1GitFileGeneratorItem": {
      "type": "object",
      "properties": {
        "path": {
          "type": "string"
        }
      }
    },
    "v1alpha1GitGenerator": {
      "type": "object",
      "properties": {
        "directories": {
          "type": "array",
          "items": {
            "$ref": "#/definitions/v1alpha1GitDirectoryGeneratorItem"
          }
        },
        "files": {
          "type": "array",
          "items": {
            "$ref": "#/definitions/v1alpha1GitFileGeneratorItem"
          }
        },
        "pathParamPrefix": {
          "type": "string"
        },
        "repoURL": {
          "type": "string"
        },
        "requeueAfterSeconds": {
          "type": "integer",
          "format": "int64"
        },
        "revision": {
          "type": "string"
        },
        "template": {
          "$ref": "#/definitions/v1alpha1ApplicationSetTemplate"
        },
        "values": {
          "type": "object",
          "title": "Values contains key/value pairs which are passed directly as parameters to the template",
          "additionalProperties": {
            "type": "string"
          }
        }
      }
    },
    "v1alpha1GnuPGPublicKey": {
      "type": "object",
      "title": "GnuPGPublicKey is a representation of a GnuPG public key",
      "properties": {
        "fingerprint": {
          "type": "string",
          "title": "Fingerprint is the fingerprint of the key"
        },
        "keyData": {
          "type": "string",
          "title": "KeyData holds the raw key data, in base64 encoded format"
        },
        "keyID": {
          "type": "string",
          "title": "KeyID specifies the key ID, in hexadecimal string format"
        },
        "owner": {
          "type": "string",
          "title": "Owner holds the owner identification, e.g. a name and e-mail address"
        },
        "subType": {
          "type": "string",
          "title": "SubType holds the key's sub type (e.g. rsa4096)"
        },
        "trust": {
          "type": "string",
          "title": "Trust holds the level of trust assigned to this key"
        }
      }
    },
    "v1alpha1GnuPGPublicKeyList": {
      "type": "object",
      "title": "GnuPGPublicKeyList is a collection of GnuPGPublicKey objects",
      "properties": {
        "items": {
          "type": "array",
          "items": {
            "$ref": "#/definitions/v1alpha1GnuPGPublicKey"
          }
        },
        "metadata": {
          "$ref": "#/definitions/v1ListMeta"
        }
      }
    },
    "v1alpha1HealthStatus": {
      "type": "object",
      "title": "HealthStatus contains information about the currently observed health state of an application or resource",
      "properties": {
        "message": {
          "type": "string",
          "title": "Message is a human-readable informational message describing the health status"
        },
        "status": {
          "type": "string",
          "title": "Status holds the status code of the application or resource"
        }
      }
    },
    "v1alpha1HelmFileParameter": {
      "type": "object",
      "title": "HelmFileParameter is a file parameter that's passed to helm template during manifest generation",
      "properties": {
        "name": {
          "type": "string",
          "title": "Name is the name of the Helm parameter"
        },
        "path": {
          "type": "string",
          "title": "Path is the path to the file containing the values for the Helm parameter"
        }
      }
    },
    "v1alpha1HelmParameter": {
      "type": "object",
      "title": "HelmParameter is a parameter that's passed to helm template during manifest generation",
      "properties": {
        "forceString": {
          "type": "boolean",
          "title": "ForceString determines whether to tell Helm to interpret booleans and numbers as strings"
        },
        "name": {
          "type": "string",
          "title": "Name is the name of the Helm parameter"
        },
        "value": {
          "type": "string",
          "title": "Value is the value for the Helm parameter"
        }
      }
    },
    "v1alpha1HostInfo": {
      "type": "object",
      "title": "HostInfo holds host name and resources metrics\nTODO: describe purpose of this type\nTODO: describe members of this type",
      "properties": {
        "name": {
          "type": "string"
        },
        "resourcesInfo": {
          "type": "array",
          "items": {
            "$ref": "#/definitions/v1alpha1HostResourceInfo"
          }
        },
        "systemInfo": {
          "$ref": "#/definitions/v1NodeSystemInfo"
        }
      }
    },
    "v1alpha1HostResourceInfo": {
      "type": "object",
      "title": "TODO: describe this type",
      "properties": {
        "capacity": {
          "type": "integer",
          "format": "int64"
        },
        "requestedByApp": {
          "type": "integer",
          "format": "int64"
        },
        "requestedByNeighbors": {
          "type": "integer",
          "format": "int64"
        },
        "resourceName": {
          "type": "string"
        }
      }
    },
<<<<<<< HEAD
=======
    "v1alpha1HydrateOperation": {
      "type": "object",
      "properties": {
        "finishedAt": {
          "$ref": "#/definitions/v1Time"
        },
        "message": {
          "type": "string",
          "title": "Message contains a message describing the current status of the hydrate operation"
        },
        "startedAt": {
          "$ref": "#/definitions/v1Time"
        },
        "status": {
          "type": "string",
          "title": "Status indicates the status of the hydrate operation"
        }
      }
    },
>>>>>>> 62d4894d
    "v1alpha1HydrateTo": {
      "description": "HydrateTo specifies a location to which hydrated manifests should be pushed as a \"staging area\" before being moved to\nthe SyncSource. The RepoURL and Path are assumed based on the associated SyncSource config in the SourceHydrator.",
      "type": "object",
      "properties": {
        "targetRevision": {
          "type": "string"
        }
      }
    },
    "v1alpha1Info": {
      "type": "object",
      "properties": {
        "name": {
          "type": "string"
        },
        "value": {
          "type": "string"
        }
      }
    },
    "v1alpha1InfoItem": {
      "type": "object",
      "title": "InfoItem contains arbitrary, human readable information about an application",
      "properties": {
        "name": {
          "description": "Name is a human readable title for this piece of information.",
          "type": "string"
        },
        "value": {
          "description": "Value is human readable content.",
          "type": "string"
        }
      }
    },
    "v1alpha1JWTToken": {
      "type": "object",
      "title": "JWTToken holds the issuedAt and expiresAt values of a token",
      "properties": {
        "exp": {
          "type": "integer",
          "format": "int64"
        },
        "iat": {
          "type": "integer",
          "format": "int64"
        },
        "id": {
          "type": "string"
        }
      }
    },
    "v1alpha1JWTTokens": {
      "type": "object",
      "title": "JWTTokens represents a list of JWT tokens",
      "properties": {
        "items": {
          "type": "array",
          "items": {
            "$ref": "#/definitions/v1alpha1JWTToken"
          }
        }
      }
    },
    "v1alpha1JsonnetVar": {
      "type": "object",
      "title": "JsonnetVar represents a variable to be passed to jsonnet during manifest generation",
      "properties": {
        "code": {
          "type": "boolean"
        },
        "name": {
          "type": "string"
        },
        "value": {
          "type": "string"
        }
      }
    },
    "v1alpha1KnownTypeField": {
      "type": "object",
      "title": "KnownTypeField contains mapping between CRD field and known Kubernetes type.\nThis is mainly used for unit conversion in unknown resources (e.g. 0.1 == 100mi)\nTODO: Describe the members of this type",
      "properties": {
        "field": {
          "type": "string"
        },
        "type": {
          "type": "string"
        }
      }
    },
    "v1alpha1KustomizeGvk": {
      "type": "object",
      "properties": {
        "group": {
          "type": "string"
        },
        "kind": {
          "type": "string"
        },
        "version": {
          "type": "string"
        }
      }
    },
    "v1alpha1KustomizeOptions": {
      "type": "object",
      "title": "KustomizeOptions are options for kustomize to use when building manifests",
      "properties": {
        "binaryPath": {
          "type": "string",
          "title": "BinaryPath holds optional path to kustomize binary"
        },
        "buildOptions": {
          "type": "string",
          "title": "BuildOptions is a string of build parameters to use when calling `kustomize build`"
        }
      }
    },
    "v1alpha1KustomizePatch": {
      "type": "object",
      "properties": {
        "options": {
          "type": "object",
          "additionalProperties": {
            "type": "boolean"
          }
        },
        "patch": {
          "type": "string"
        },
        "path": {
          "type": "string"
        },
        "target": {
          "$ref": "#/definitions/v1alpha1KustomizeSelector"
        }
      }
    },
    "v1alpha1KustomizeReplica": {
      "type": "object",
      "properties": {
        "count": {
          "$ref": "#/definitions/intstrIntOrString"
        },
        "name": {
          "type": "string",
          "title": "Name of Deployment or StatefulSet"
        }
      }
    },
    "v1alpha1KustomizeResId": {
      "type": "object",
      "properties": {
        "gvk": {
          "$ref": "#/definitions/v1alpha1KustomizeGvk"
        },
        "name": {
          "type": "string"
        },
        "namespace": {
          "type": "string"
        }
      }
    },
    "v1alpha1KustomizeSelector": {
      "type": "object",
      "properties": {
        "annotationSelector": {
          "type": "string"
        },
        "labelSelector": {
          "type": "string"
        },
        "resId": {
          "$ref": "#/definitions/v1alpha1KustomizeResId"
        }
      }
    },
    "v1alpha1ListGenerator": {
      "type": "object",
      "title": "ListGenerator include items info",
      "properties": {
        "elements": {
          "type": "array",
          "title": "+kubebuilder:validation:Optional",
          "items": {
            "$ref": "#/definitions/v1JSON"
          }
        },
        "elementsYaml": {
          "type": "string"
        },
        "template": {
          "$ref": "#/definitions/v1alpha1ApplicationSetTemplate"
        }
      }
    },
    "v1alpha1ManagedNamespaceMetadata": {
      "type": "object",
      "properties": {
        "annotations": {
          "type": "object",
          "additionalProperties": {
            "type": "string"
          }
        },
        "labels": {
          "type": "object",
          "additionalProperties": {
            "type": "string"
          }
        }
      }
    },
    "v1alpha1MatrixGenerator": {
      "description": "MatrixGenerator generates the cartesian product of two sets of parameters. The parameters are defined by two nested\ngenerators.",
      "type": "object",
      "properties": {
        "generators": {
          "type": "array",
          "items": {
            "$ref": "#/definitions/v1alpha1ApplicationSetNestedGenerator"
          }
        },
        "template": {
          "$ref": "#/definitions/v1alpha1ApplicationSetTemplate"
        }
      }
    },
    "v1alpha1MergeGenerator": {
      "description": "MergeGenerator merges the output of two or more generators. Where the values for all specified merge keys are equal\nbetween two sets of generated parameters, the parameter sets will be merged with the parameters from the latter\ngenerator taking precedence. Parameter sets with merge keys not present in the base generator's params will be\nignored.\nFor example, if the first generator produced [{a: '1', b: '2'}, {c: '1', d: '1'}] and the second generator produced\n[{'a': 'override'}], the united parameters for merge keys = ['a'] would be\n[{a: 'override', b: '1'}, {c: '1', d: '1'}].\n\nMergeGenerator supports template overriding. If a MergeGenerator is one of multiple top-level generators, its\ntemplate will be merged with the top-level generator before the parameters are applied.",
      "type": "object",
      "properties": {
        "generators": {
          "type": "array",
          "items": {
            "$ref": "#/definitions/v1alpha1ApplicationSetNestedGenerator"
          }
        },
        "mergeKeys": {
          "type": "array",
          "items": {
            "type": "string"
          }
        },
        "template": {
          "$ref": "#/definitions/v1alpha1ApplicationSetTemplate"
        }
      }
    },
    "v1alpha1Operation": {
      "type": "object",
      "title": "Operation contains information about a requested or running operation",
      "properties": {
        "info": {
          "type": "array",
          "title": "Info is a list of informational items for this operation",
          "items": {
            "$ref": "#/definitions/v1alpha1Info"
          }
        },
        "initiatedBy": {
          "$ref": "#/definitions/v1alpha1OperationInitiator"
        },
        "retry": {
          "$ref": "#/definitions/v1alpha1RetryStrategy"
        },
        "sync": {
          "$ref": "#/definitions/v1alpha1SyncOperation"
        }
      }
    },
    "v1alpha1OperationInitiator": {
      "type": "object",
      "title": "OperationInitiator contains information about the initiator of an operation",
      "properties": {
        "automated": {
          "description": "Automated is set to true if operation was initiated automatically by the application controller.",
          "type": "boolean"
        },
        "username": {
          "type": "string",
          "title": "Username contains the name of a user who started operation"
        }
      }
    },
    "v1alpha1OperationState": {
      "type": "object",
      "title": "OperationState contains information about state of a running operation",
      "properties": {
        "finishedAt": {
          "$ref": "#/definitions/v1Time"
        },
        "message": {
          "description": "Message holds any pertinent messages when attempting to perform operation (typically errors).",
          "type": "string"
        },
        "operation": {
          "$ref": "#/definitions/v1alpha1Operation"
        },
        "phase": {
          "type": "string",
          "title": "Phase is the current phase of the operation"
        },
        "retryCount": {
          "type": "integer",
          "format": "int64",
          "title": "RetryCount contains time of operation retries"
        },
        "startedAt": {
          "$ref": "#/definitions/v1Time"
        },
        "syncResult": {
          "$ref": "#/definitions/v1alpha1SyncOperationResult"
        }
      }
    },
    "v1alpha1OrphanedResourceKey": {
      "type": "object",
      "title": "OrphanedResourceKey is a reference to a resource to be ignored from",
      "properties": {
        "group": {
          "type": "string"
        },
        "kind": {
          "type": "string"
        },
        "name": {
          "type": "string"
        }
      }
    },
    "v1alpha1OrphanedResourcesMonitorSettings": {
      "type": "object",
      "title": "OrphanedResourcesMonitorSettings holds settings of orphaned resources monitoring",
      "properties": {
        "ignore": {
          "type": "array",
          "title": "Ignore contains a list of resources that are to be excluded from orphaned resources monitoring",
          "items": {
            "$ref": "#/definitions/v1alpha1OrphanedResourceKey"
          }
        },
        "warn": {
          "type": "boolean",
          "title": "Warn indicates if warning condition should be created for apps which have orphaned resources"
        }
      }
    },
    "v1alpha1OverrideIgnoreDiff": {
      "type": "object",
      "title": "OverrideIgnoreDiff contains configurations about how fields should be ignored during diffs between\nthe desired state and live state",
      "properties": {
        "jSONPointers": {
          "type": "array",
          "title": "JSONPointers is a JSON path list following the format defined in RFC4627 (https://datatracker.ietf.org/doc/html/rfc6902#section-3)",
          "items": {
            "type": "string"
          }
        },
        "jqPathExpressions": {
          "type": "array",
          "title": "JQPathExpressions is a JQ path list that will be evaludated during the diff process",
          "items": {
            "type": "string"
          }
        },
        "managedFieldsManagers": {
          "type": "array",
          "title": "ManagedFieldsManagers is a list of trusted managers. Fields mutated by those managers will take precedence over the\ndesired state defined in the SCM and won't be displayed in diffs",
          "items": {
            "type": "string"
          }
        }
      }
    },
    "v1alpha1PluginConfigMapRef": {
      "type": "object",
      "properties": {
        "name": {
          "type": "string",
          "title": "Name of the ConfigMap"
        }
      }
    },
    "v1alpha1PluginGenerator": {
      "description": "PluginGenerator defines connection info specific to Plugin.",
      "type": "object",
      "properties": {
        "configMapRef": {
          "$ref": "#/definitions/v1alpha1PluginConfigMapRef"
        },
        "input": {
          "$ref": "#/definitions/v1alpha1PluginInput"
        },
        "requeueAfterSeconds": {
          "description": "RequeueAfterSeconds determines how long the ApplicationSet controller will wait before reconciling the ApplicationSet again.",
          "type": "integer",
          "format": "int64"
        },
        "template": {
          "$ref": "#/definitions/v1alpha1ApplicationSetTemplate"
        },
        "values": {
          "description": "Values contains key/value pairs which are passed directly as parameters to the template. These values will not be\nsent as parameters to the plugin.",
          "type": "object",
          "additionalProperties": {
            "type": "string"
          }
        }
      }
    },
    "v1alpha1PluginInput": {
      "type": "object",
      "properties": {
        "parameters": {
          "description": "Parameters contains the information to pass to the plugin. It is a map. The keys must be strings, and the\nvalues can be any type.",
          "type": "object",
          "additionalProperties": {
            "$ref": "#/definitions/v1JSON"
          }
        }
      }
    },
    "v1alpha1ProjectRole": {
      "type": "object",
      "title": "ProjectRole represents a role that has access to a project",
      "properties": {
        "description": {
          "type": "string",
          "title": "Description is a description of the role"
        },
        "groups": {
          "type": "array",
          "title": "Groups are a list of OIDC group claims bound to this role",
          "items": {
            "type": "string"
          }
        },
        "jwtTokens": {
          "type": "array",
          "title": "JWTTokens are a list of generated JWT tokens bound to this role",
          "items": {
            "$ref": "#/definitions/v1alpha1JWTToken"
          }
        },
        "name": {
          "type": "string",
          "title": "Name is a name for this role"
        },
        "policies": {
          "type": "array",
          "title": "Policies Stores a list of casbin formatted strings that define access policies for the role in the project",
          "items": {
            "type": "string"
          }
        }
      }
    },
    "v1alpha1PullRequestGenerator": {
      "description": "PullRequestGenerator defines a generator that scrapes a PullRequest API to find candidate pull requests.",
      "type": "object",
      "properties": {
        "azuredevops": {
          "$ref": "#/definitions/v1alpha1PullRequestGeneratorAzureDevOps"
        },
        "bitbucket": {
          "$ref": "#/definitions/v1alpha1PullRequestGeneratorBitbucket"
        },
        "bitbucketServer": {
          "$ref": "#/definitions/v1alpha1PullRequestGeneratorBitbucketServer"
        },
        "filters": {
          "description": "Filters for which pull requests should be considered.",
          "type": "array",
          "items": {
            "$ref": "#/definitions/v1alpha1PullRequestGeneratorFilter"
          }
        },
        "gitea": {
          "$ref": "#/definitions/v1alpha1PullRequestGeneratorGitea"
        },
        "github": {
          "$ref": "#/definitions/v1alpha1PullRequestGeneratorGithub"
        },
        "gitlab": {
          "$ref": "#/definitions/v1alpha1PullRequestGeneratorGitLab"
        },
        "requeueAfterSeconds": {
          "description": "Standard parameters.",
          "type": "integer",
          "format": "int64"
        },
        "template": {
          "$ref": "#/definitions/v1alpha1ApplicationSetTemplate"
        }
      }
    },
    "v1alpha1PullRequestGeneratorAzureDevOps": {
      "description": "PullRequestGeneratorAzureDevOps defines connection info specific to AzureDevOps.",
      "type": "object",
      "properties": {
        "api": {
          "description": "The Azure DevOps API URL to talk to. If blank, use https://dev.azure.com/.",
          "type": "string"
        },
        "labels": {
          "type": "array",
          "title": "Labels is used to filter the PRs that you want to target",
          "items": {
            "type": "string"
          }
        },
        "organization": {
          "description": "Azure DevOps org to scan. Required.",
          "type": "string"
        },
        "project": {
          "description": "Azure DevOps project name to scan. Required.",
          "type": "string"
        },
        "repo": {
          "description": "Azure DevOps repo name to scan. Required.",
          "type": "string"
        },
        "tokenRef": {
          "$ref": "#/definitions/v1alpha1SecretRef"
        }
      }
    },
    "v1alpha1PullRequestGeneratorBitbucket": {
      "description": "PullRequestGeneratorBitbucket defines connection info specific to Bitbucket.",
      "type": "object",
      "properties": {
        "api": {
          "description": "The Bitbucket REST API URL to talk to. If blank, uses https://api.bitbucket.org/2.0.",
          "type": "string"
        },
        "basicAuth": {
          "$ref": "#/definitions/v1alpha1BasicAuthBitbucketServer"
        },
        "bearerToken": {
          "$ref": "#/definitions/v1alpha1BearerTokenBitbucketCloud"
        },
        "owner": {
          "description": "Workspace to scan. Required.",
          "type": "string"
        },
        "repo": {
          "description": "Repo name to scan. Required.",
          "type": "string"
        }
      }
    },
    "v1alpha1PullRequestGeneratorBitbucketServer": {
      "description": "PullRequestGeneratorBitbucketServer defines connection info specific to BitbucketServer.",
      "type": "object",
      "properties": {
        "api": {
          "description": "The Bitbucket REST API URL to talk to e.g. https://bitbucket.org/rest Required.",
          "type": "string"
        },
        "basicAuth": {
          "$ref": "#/definitions/v1alpha1BasicAuthBitbucketServer"
        },
        "project": {
          "description": "Project to scan. Required.",
          "type": "string"
        },
        "repo": {
          "description": "Repo name to scan. Required.",
          "type": "string"
        }
      }
    },
    "v1alpha1PullRequestGeneratorFilter": {
      "description": "PullRequestGeneratorFilter is a single pull request filter.\nIf multiple filter types are set on a single struct, they will be AND'd together. All filters must\npass for a pull request to be included.",
      "type": "object",
      "properties": {
        "branchMatch": {
          "type": "string"
        },
        "targetBranchMatch": {
          "type": "string"
        }
      }
    },
    "v1alpha1PullRequestGeneratorGitLab": {
      "description": "PullRequestGeneratorGitLab defines connection info specific to GitLab.",
      "type": "object",
      "properties": {
        "api": {
          "description": "The GitLab API URL to talk to. If blank, uses https://gitlab.com/.",
          "type": "string"
        },
        "insecure": {
          "type": "boolean",
          "title": "Skips validating the SCM provider's TLS certificate - useful for self-signed certificates.; default: false"
        },
        "labels": {
          "type": "array",
          "title": "Labels is used to filter the MRs that you want to target",
          "items": {
            "type": "string"
          }
        },
        "project": {
          "description": "GitLab project to scan. Required.",
          "type": "string"
        },
        "pullRequestState": {
          "type": "string",
          "title": "PullRequestState is an additional MRs filter to get only those with a certain state. Default: \"\" (all states)"
        },
        "tokenRef": {
          "$ref": "#/definitions/v1alpha1SecretRef"
        }
      }
    },
    "v1alpha1PullRequestGeneratorGitea": {
      "description": "PullRequestGeneratorGitea defines connection info specific to Gitea.",
      "type": "object",
      "properties": {
        "api": {
          "type": "string",
          "title": "The Gitea API URL to talk to. Required"
        },
        "insecure": {
          "description": "Allow insecure tls, for self-signed certificates; default: false.",
          "type": "boolean"
        },
        "owner": {
          "description": "Gitea org or user to scan. Required.",
          "type": "string"
        },
        "repo": {
          "description": "Gitea repo name to scan. Required.",
          "type": "string"
        },
        "tokenRef": {
          "$ref": "#/definitions/v1alpha1SecretRef"
        }
      }
    },
    "v1alpha1PullRequestGeneratorGithub": {
      "description": "PullRequestGenerator defines connection info specific to GitHub.",
      "type": "object",
      "properties": {
        "api": {
          "description": "The GitHub API URL to talk to. If blank, use https://api.github.com/.",
          "type": "string"
        },
        "appSecretName": {
          "description": "AppSecretName is a reference to a GitHub App repo-creds secret with permission to access pull requests.",
          "type": "string"
        },
        "labels": {
          "type": "array",
          "title": "Labels is used to filter the PRs that you want to target",
          "items": {
            "type": "string"
          }
        },
        "owner": {
          "description": "GitHub org or user to scan. Required.",
          "type": "string"
        },
        "repo": {
          "description": "GitHub repo name to scan. Required.",
          "type": "string"
        },
        "tokenRef": {
          "$ref": "#/definitions/v1alpha1SecretRef"
        }
      }
    },
    "v1alpha1RepoCreds": {
      "type": "object",
      "title": "RepoCreds holds the definition for repository credentials",
      "properties": {
        "enableOCI": {
          "type": "boolean",
          "title": "EnableOCI specifies whether helm-oci support should be enabled for this repo"
        },
        "forceHttpBasicAuth": {
          "type": "boolean",
          "title": "ForceHttpBasicAuth specifies whether Argo CD should attempt to force basic auth for HTTP connections"
        },
        "gcpServiceAccountKey": {
          "type": "string",
          "title": "GCPServiceAccountKey specifies the service account key in JSON format to be used for getting credentials to Google Cloud Source repos"
        },
        "githubAppEnterpriseBaseUrl": {
          "type": "string",
          "title": "GithubAppEnterpriseBaseURL specifies the GitHub API URL for GitHub app authentication. If empty will default to https://api.github.com"
        },
        "githubAppID": {
          "type": "integer",
          "format": "int64",
          "title": "GithubAppId specifies the Github App ID of the app used to access the repo for GitHub app authentication"
        },
        "githubAppInstallationID": {
          "type": "integer",
          "format": "int64",
          "title": "GithubAppInstallationId specifies the ID of the installed GitHub App for GitHub app authentication"
        },
        "githubAppPrivateKey": {
          "type": "string",
          "title": "GithubAppPrivateKey specifies the private key PEM data for authentication via GitHub app"
        },
        "password": {
          "type": "string",
          "title": "Password for authenticating at the repo server"
        },
        "proxy": {
          "type": "string",
          "title": "Proxy specifies the HTTP/HTTPS proxy used to access repos at the repo server"
        },
        "sshPrivateKey": {
          "type": "string",
          "title": "SSHPrivateKey contains the private key data for authenticating at the repo server using SSH (only Git repos)"
        },
        "tlsClientCertData": {
          "type": "string",
          "title": "TLSClientCertData specifies the TLS client cert data for authenticating at the repo server"
        },
        "tlsClientCertKey": {
          "type": "string",
          "title": "TLSClientCertKey specifies the TLS client cert key for authenticating at the repo server"
        },
        "type": {
          "description": "Type specifies the type of the repoCreds. Can be either \"git\" or \"helm. \"git\" is assumed if empty or absent.",
          "type": "string"
        },
        "url": {
          "type": "string",
          "title": "URL is the URL that this credentials matches to"
        },
        "username": {
          "type": "string",
          "title": "Username for authenticating at the repo server"
        }
      }
    },
    "v1alpha1RepoCredsList": {
      "description": "RepositoryList is a collection of Repositories.",
      "type": "object",
      "properties": {
        "items": {
          "type": "array",
          "items": {
            "$ref": "#/definitions/v1alpha1RepoCreds"
          }
        },
        "metadata": {
          "$ref": "#/definitions/v1ListMeta"
        }
      }
    },
    "v1alpha1Repository": {
      "type": "object",
      "title": "Repository is a repository holding application configurations",
      "properties": {
        "connectionState": {
          "$ref": "#/definitions/v1alpha1ConnectionState"
        },
        "enableLfs": {
          "description": "EnableLFS specifies whether git-lfs support should be enabled for this repo. Only valid for Git repositories.",
          "type": "boolean"
        },
        "enableOCI": {
          "type": "boolean",
          "title": "EnableOCI specifies whether helm-oci support should be enabled for this repo"
        },
        "forceHttpBasicAuth": {
          "type": "boolean",
          "title": "ForceHttpBasicAuth specifies whether Argo CD should attempt to force basic auth for HTTP connections"
        },
        "gcpServiceAccountKey": {
          "type": "string",
          "title": "GCPServiceAccountKey specifies the service account key in JSON format to be used for getting credentials to Google Cloud Source repos"
        },
        "githubAppEnterpriseBaseUrl": {
          "type": "string",
          "title": "GithubAppEnterpriseBaseURL specifies the base URL of GitHub Enterprise installation. If empty will default to https://api.github.com"
        },
        "githubAppID": {
          "type": "integer",
          "format": "int64",
          "title": "GithubAppId specifies the ID of the GitHub app used to access the repo"
        },
        "githubAppInstallationID": {
          "type": "integer",
          "format": "int64",
          "title": "GithubAppInstallationId specifies the installation ID of the GitHub App used to access the repo"
        },
        "githubAppPrivateKey": {
          "type": "string",
          "title": "Github App Private Key PEM data"
        },
        "inheritedCreds": {
          "type": "boolean",
          "title": "Whether credentials were inherited from a credential set"
        },
        "insecure": {
          "type": "boolean",
          "title": "Insecure specifies whether the connection to the repository ignores any errors when verifying TLS certificates or SSH host keys"
        },
        "insecureIgnoreHostKey": {
          "type": "boolean",
          "title": "InsecureIgnoreHostKey should not be used anymore, Insecure is favoured\nUsed only for Git repos"
        },
        "name": {
          "type": "string",
          "title": "Name specifies a name to be used for this repo. Only used with Helm repos"
        },
        "password": {
          "type": "string",
          "title": "Password contains the password or PAT used for authenticating at the remote repository"
        },
        "project": {
          "type": "string",
          "title": "Reference between project and repository that allow you automatically to be added as item inside SourceRepos project entity"
        },
        "proxy": {
          "type": "string",
          "title": "Proxy specifies the HTTP/HTTPS proxy used to access the repo"
        },
        "repo": {
          "type": "string",
          "title": "Repo contains the URL to the remote repository"
        },
        "sshPrivateKey": {
          "description": "SSHPrivateKey contains the PEM data for authenticating at the repo server. Only used with Git repos.",
          "type": "string"
        },
        "tlsClientCertData": {
          "type": "string",
          "title": "TLSClientCertData contains a certificate in PEM format for authenticating at the repo server"
        },
        "tlsClientCertKey": {
          "type": "string",
          "title": "TLSClientCertKey contains a private key in PEM format for authenticating at the repo server"
        },
        "type": {
          "description": "Type specifies the type of the repo. Can be either \"git\" or \"helm. \"git\" is assumed if empty or absent.",
          "type": "string"
        },
        "username": {
          "type": "string",
          "title": "Username contains the user name used for authenticating at the remote repository"
        }
      }
    },
    "v1alpha1RepositoryCertificate": {
      "type": "object",
      "title": "A RepositoryCertificate is either SSH known hosts entry or TLS certificate",
      "properties": {
        "certData": {
          "type": "string",
          "format": "byte",
          "title": "CertData contains the actual certificate data, dependent on the certificate type"
        },
        "certInfo": {
          "type": "string",
          "title": "CertInfo will hold additional certificate info, depdendent on the certificate type (e.g. SSH fingerprint, X509 CommonName)"
        },
        "certSubType": {
          "type": "string",
          "title": "CertSubType specifies the sub type of the cert, i.e. \"ssh-rsa\""
        },
        "certType": {
          "type": "string",
          "title": "CertType specifies the type of the certificate - currently one of \"https\" or \"ssh\""
        },
        "serverName": {
          "type": "string",
          "title": "ServerName specifies the DNS name of the server this certificate is intended for"
        }
      }
    },
    "v1alpha1RepositoryCertificateList": {
      "type": "object",
      "title": "RepositoryCertificateList is a collection of RepositoryCertificates",
      "properties": {
        "items": {
          "type": "array",
          "title": "List of certificates to be processed",
          "items": {
            "$ref": "#/definitions/v1alpha1RepositoryCertificate"
          }
        },
        "metadata": {
          "$ref": "#/definitions/v1ListMeta"
        }
      }
    },
    "v1alpha1RepositoryList": {
      "description": "RepositoryList is a collection of Repositories.",
      "type": "object",
      "properties": {
        "items": {
          "type": "array",
          "items": {
            "$ref": "#/definitions/v1alpha1Repository"
          }
        },
        "metadata": {
          "$ref": "#/definitions/v1ListMeta"
        }
      }
    },
    "v1alpha1ResourceAction": {
      "type": "object",
      "title": "TODO: describe this type\nTODO: describe members of this type",
      "properties": {
        "disabled": {
          "type": "boolean"
        },
        "displayName": {
          "type": "string"
        },
        "iconClass": {
          "type": "string"
        },
        "name": {
          "type": "string"
        },
        "params": {
          "type": "array",
          "items": {
            "$ref": "#/definitions/v1alpha1ResourceActionParam"
          }
        }
      }
    },
    "v1alpha1ResourceActionParam": {
      "type": "object",
      "title": "TODO: describe this type\nTODO: describe members of this type",
      "properties": {
        "default": {
          "type": "string"
        },
        "name": {
          "type": "string"
        },
        "type": {
          "type": "string"
        },
        "value": {
          "type": "string"
        }
      }
    },
    "v1alpha1ResourceDiff": {
      "type": "object",
      "title": "ResourceDiff holds the diff of a live and target resource object\nTODO: describe members of this type",
      "properties": {
        "diff": {
          "type": "string",
          "title": "Diff contains the JSON patch between target and live resource\nDeprecated: use NormalizedLiveState and PredictedLiveState to render the difference"
        },
        "group": {
          "type": "string"
        },
        "hook": {
          "type": "boolean"
        },
        "kind": {
          "type": "string"
        },
        "liveState": {
          "type": "string",
          "title": "TargetState contains the JSON live resource manifest"
        },
        "modified": {
          "type": "boolean"
        },
        "name": {
          "type": "string"
        },
        "namespace": {
          "type": "string"
        },
        "normalizedLiveState": {
          "type": "string",
          "title": "NormalizedLiveState contains JSON serialized live resource state with applied normalizations"
        },
        "predictedLiveState": {
          "type": "string",
          "title": "PredictedLiveState contains JSON serialized resource state that is calculated based on normalized and target resource state"
        },
        "resourceVersion": {
          "type": "string"
        },
        "targetState": {
          "type": "string",
          "title": "TargetState contains the JSON serialized resource manifest defined in the Git/Helm"
        }
      }
    },
    "v1alpha1ResourceIgnoreDifferences": {
      "description": "ResourceIgnoreDifferences contains resource filter and list of json paths which should be ignored during comparison with live state.",
      "type": "object",
      "properties": {
        "group": {
          "type": "string"
        },
        "jqPathExpressions": {
          "type": "array",
          "items": {
            "type": "string"
          }
        },
        "jsonPointers": {
          "type": "array",
          "items": {
            "type": "string"
          }
        },
        "kind": {
          "type": "string"
        },
        "managedFieldsManagers": {
          "type": "array",
          "title": "ManagedFieldsManagers is a list of trusted managers. Fields mutated by those managers will take precedence over the\ndesired state defined in the SCM and won't be displayed in diffs",
          "items": {
            "type": "string"
          }
        },
        "name": {
          "type": "string"
        },
        "namespace": {
          "type": "string"
        }
      }
    },
    "v1alpha1ResourceNetworkingInfo": {
      "type": "object",
      "title": "ResourceNetworkingInfo holds networking resource related information\nTODO: describe members of this type",
      "properties": {
        "externalURLs": {
          "description": "ExternalURLs holds list of URLs which should be available externally. List is populated for ingress resources using rules hostnames.",
          "type": "array",
          "items": {
            "type": "string"
          }
        },
        "ingress": {
          "type": "array",
          "items": {
            "$ref": "#/definitions/v1LoadBalancerIngress"
          }
        },
        "labels": {
          "type": "object",
          "additionalProperties": {
            "type": "string"
          }
        },
        "targetLabels": {
          "type": "object",
          "additionalProperties": {
            "type": "string"
          }
        },
        "targetRefs": {
          "type": "array",
          "items": {
            "$ref": "#/definitions/v1alpha1ResourceRef"
          }
        }
      }
    },
    "v1alpha1ResourceNode": {
      "type": "object",
      "title": "ResourceNode contains information about live resource and its children\nTODO: describe members of this type",
      "properties": {
        "createdAt": {
          "$ref": "#/definitions/v1Time"
        },
        "health": {
          "$ref": "#/definitions/v1alpha1HealthStatus"
        },
        "images": {
          "type": "array",
          "items": {
            "type": "string"
          }
        },
        "info": {
          "type": "array",
          "items": {
            "$ref": "#/definitions/v1alpha1InfoItem"
          }
        },
        "networkingInfo": {
          "$ref": "#/definitions/v1alpha1ResourceNetworkingInfo"
        },
        "parentRefs": {
          "type": "array",
          "items": {
            "$ref": "#/definitions/v1alpha1ResourceRef"
          }
        },
        "resourceVersion": {
          "type": "string"
        }
      },
      "allOf": [
        {
          "$ref": "#/definitions/v1alpha1ResourceRef"
        }
      ]
    },
    "v1alpha1ResourceOverride": {
      "type": "object",
      "title": "ResourceOverride holds configuration to customize resource diffing and health assessment\nTODO: describe the members of this type",
      "properties": {
        "actions": {
          "type": "string"
        },
        "healthLua": {
          "type": "string"
        },
        "ignoreDifferences": {
          "$ref": "#/definitions/v1alpha1OverrideIgnoreDiff"
        },
        "ignoreResourceUpdates": {
          "$ref": "#/definitions/v1alpha1OverrideIgnoreDiff"
        },
        "knownTypeFields": {
          "type": "array",
          "items": {
            "$ref": "#/definitions/v1alpha1KnownTypeField"
          }
        },
        "useOpenLibs": {
          "type": "boolean"
        }
      }
    },
    "v1alpha1ResourceRef": {
      "type": "object",
      "title": "ResourceRef includes fields which uniquely identify a resource",
      "properties": {
        "group": {
          "type": "string"
        },
        "kind": {
          "type": "string"
        },
        "name": {
          "type": "string"
        },
        "namespace": {
          "type": "string"
        },
        "uid": {
          "type": "string"
        },
        "version": {
          "type": "string"
        }
      }
    },
    "v1alpha1ResourceResult": {
      "type": "object",
      "title": "ResourceResult holds the operation result details of a specific resource",
      "properties": {
        "group": {
          "type": "string",
          "title": "Group specifies the API group of the resource"
        },
        "hookPhase": {
          "description": "HookPhase contains the state of any operation associated with this resource OR hook\nThis can also contain values for non-hook resources.",
          "type": "string"
        },
        "hookType": {
          "type": "string",
          "title": "HookType specifies the type of the hook. Empty for non-hook resources"
        },
        "kind": {
          "type": "string",
          "title": "Kind specifies the API kind of the resource"
        },
        "message": {
          "type": "string",
          "title": "Message contains an informational or error message for the last sync OR operation"
        },
        "name": {
          "type": "string",
          "title": "Name specifies the name of the resource"
        },
        "namespace": {
          "type": "string",
          "title": "Namespace specifies the target namespace of the resource"
        },
        "status": {
          "type": "string",
          "title": "Status holds the final result of the sync. Will be empty if the resources is yet to be applied/pruned and is always zero-value for hooks"
        },
        "syncPhase": {
          "type": "string",
          "title": "SyncPhase indicates the particular phase of the sync that this result was acquired in"
        },
        "version": {
          "type": "string",
          "title": "Version specifies the API version of the resource"
        }
      }
    },
    "v1alpha1ResourceStatus": {
      "type": "object",
      "title": "ResourceStatus holds the current sync and health status of a resource\nTODO: describe members of this type",
      "properties": {
        "group": {
          "type": "string"
        },
        "health": {
          "$ref": "#/definitions/v1alpha1HealthStatus"
        },
        "hook": {
          "type": "boolean"
        },
        "kind": {
          "type": "string"
        },
        "name": {
          "type": "string"
        },
        "namespace": {
          "type": "string"
        },
        "requiresPruning": {
          "type": "boolean"
        },
        "status": {
          "type": "string"
        },
        "syncWave": {
          "type": "integer",
          "format": "int64"
        },
        "version": {
          "type": "string"
        }
      }
    },
    "v1alpha1RetryStrategy": {
      "type": "object",
      "title": "RetryStrategy contains information about the strategy to apply when a sync failed",
      "properties": {
        "backoff": {
          "$ref": "#/definitions/v1alpha1Backoff"
        },
        "limit": {
          "description": "Limit is the maximum number of attempts for retrying a failed sync. If set to 0, no retries will be performed.",
          "type": "integer",
          "format": "int64"
        }
      }
    },
    "v1alpha1RevisionHistory": {
      "type": "object",
      "title": "RevisionHistory contains history information about a previous sync",
      "properties": {
        "deployStartedAt": {
          "$ref": "#/definitions/v1Time"
        },
        "deployedAt": {
          "$ref": "#/definitions/v1Time"
        },
        "id": {
          "type": "integer",
          "format": "int64",
          "title": "ID is an auto incrementing identifier of the RevisionHistory"
        },
        "initiatedBy": {
          "$ref": "#/definitions/v1alpha1OperationInitiator"
        },
        "revision": {
          "type": "string",
          "title": "Revision holds the revision the sync was performed against"
        },
        "revisions": {
          "type": "array",
          "title": "Revisions holds the revision of each source in sources field the sync was performed against",
          "items": {
            "type": "string"
          }
        },
        "source": {
          "$ref": "#/definitions/v1alpha1ApplicationSource"
        },
        "sources": {
          "type": "array",
          "title": "Sources is a reference to the application sources used for the sync operation",
          "items": {
            "$ref": "#/definitions/v1alpha1ApplicationSource"
          }
        }
      }
    },
    "v1alpha1RevisionMetadata": {
      "type": "object",
      "title": "RevisionMetadata contains metadata for a specific revision in a Git repository",
      "properties": {
        "author": {
          "type": "string",
          "title": "who authored this revision,\ntypically their name and email, e.g. \"John Doe <john_doe@my-company.com>\",\nbut might not match this example"
        },
        "date": {
          "$ref": "#/definitions/v1Time"
        },
        "message": {
          "description": "Message contains the message associated with the revision, most likely the commit message.",
          "type": "string"
        },
        "signatureInfo": {
          "description": "SignatureInfo contains a hint on the signer if the revision was signed with GPG, and signature verification is enabled.",
          "type": "string"
        },
        "tags": {
          "type": "array",
          "title": "Tags specifies any tags currently attached to the revision\nFloating tags can move from one revision to another",
          "items": {
            "type": "string"
          }
        }
      }
    },
    "v1alpha1SCMProviderGenerator": {
      "description": "SCMProviderGenerator defines a generator that scrapes a SCMaaS API to find candidate repos.",
      "type": "object",
      "properties": {
        "awsCodeCommit": {
          "$ref": "#/definitions/v1alpha1SCMProviderGeneratorAWSCodeCommit"
        },
        "azureDevOps": {
          "$ref": "#/definitions/v1alpha1SCMProviderGeneratorAzureDevOps"
        },
        "bitbucket": {
          "$ref": "#/definitions/v1alpha1SCMProviderGeneratorBitbucket"
        },
        "bitbucketServer": {
          "$ref": "#/definitions/v1alpha1SCMProviderGeneratorBitbucketServer"
        },
        "cloneProtocol": {
          "description": "Which protocol to use for the SCM URL. Default is provider-specific but ssh if possible. Not all providers\nnecessarily support all protocols.",
          "type": "string"
        },
        "filters": {
          "description": "Filters for which repos should be considered.",
          "type": "array",
          "items": {
            "$ref": "#/definitions/v1alpha1SCMProviderGeneratorFilter"
          }
        },
        "gitea": {
          "$ref": "#/definitions/v1alpha1SCMProviderGeneratorGitea"
        },
        "github": {
          "$ref": "#/definitions/v1alpha1SCMProviderGeneratorGithub"
        },
        "gitlab": {
          "$ref": "#/definitions/v1alpha1SCMProviderGeneratorGitlab"
        },
        "requeueAfterSeconds": {
          "description": "Standard parameters.",
          "type": "integer",
          "format": "int64"
        },
        "template": {
          "$ref": "#/definitions/v1alpha1ApplicationSetTemplate"
        },
        "values": {
          "type": "object",
          "title": "Values contains key/value pairs which are passed directly as parameters to the template",
          "additionalProperties": {
            "type": "string"
          }
        }
      }
    },
    "v1alpha1SCMProviderGeneratorAWSCodeCommit": {
      "description": "SCMProviderGeneratorAWSCodeCommit defines connection info specific to AWS CodeCommit.",
      "type": "object",
      "properties": {
        "allBranches": {
          "description": "Scan all branches instead of just the default branch.",
          "type": "boolean"
        },
        "region": {
          "description": "Region provides the AWS region to discover repos.\nif not provided, AppSet controller will infer the current region from environment.",
          "type": "string"
        },
        "role": {
          "description": "Role provides the AWS IAM role to assume, for cross-account repo discovery\nif not provided, AppSet controller will use its pod/node identity to discover.",
          "type": "string"
        },
        "tagFilters": {
          "type": "array",
          "title": "TagFilters provides the tag filter(s) for repo discovery",
          "items": {
            "$ref": "#/definitions/v1alpha1TagFilter"
          }
        }
      }
    },
    "v1alpha1SCMProviderGeneratorAzureDevOps": {
      "description": "SCMProviderGeneratorAzureDevOps defines connection info specific to Azure DevOps.",
      "type": "object",
      "properties": {
        "accessTokenRef": {
          "$ref": "#/definitions/v1alpha1SecretRef"
        },
        "allBranches": {
          "description": "Scan all branches instead of just the default branch.",
          "type": "boolean"
        },
        "api": {
          "description": "The URL to Azure DevOps. If blank, use https://dev.azure.com.",
          "type": "string"
        },
        "organization": {
          "description": "Azure Devops organization. Required. E.g. \"my-organization\".",
          "type": "string"
        },
        "teamProject": {
          "description": "Azure Devops team project. Required. E.g. \"my-team\".",
          "type": "string"
        }
      }
    },
    "v1alpha1SCMProviderGeneratorBitbucket": {
      "description": "SCMProviderGeneratorBitbucket defines connection info specific to Bitbucket Cloud (API version 2).",
      "type": "object",
      "properties": {
        "allBranches": {
          "description": "Scan all branches instead of just the main branch.",
          "type": "boolean"
        },
        "appPasswordRef": {
          "$ref": "#/definitions/v1alpha1SecretRef"
        },
        "owner": {
          "description": "Bitbucket workspace to scan. Required.",
          "type": "string"
        },
        "user": {
          "type": "string",
          "title": "Bitbucket user to use when authenticating.  Should have a \"member\" role to be able to read all repositories and branches.  Required"
        }
      }
    },
    "v1alpha1SCMProviderGeneratorBitbucketServer": {
      "description": "SCMProviderGeneratorBitbucketServer defines connection info specific to Bitbucket Server.",
      "type": "object",
      "properties": {
        "allBranches": {
          "description": "Scan all branches instead of just the default branch.",
          "type": "boolean"
        },
        "api": {
          "description": "The Bitbucket Server REST API URL to talk to. Required.",
          "type": "string"
        },
        "basicAuth": {
          "$ref": "#/definitions/v1alpha1BasicAuthBitbucketServer"
        },
        "project": {
          "description": "Project to scan. Required.",
          "type": "string"
        }
      }
    },
    "v1alpha1SCMProviderGeneratorFilter": {
      "description": "SCMProviderGeneratorFilter is a single repository filter.\nIf multiple filter types are set on a single struct, they will be AND'd together. All filters must\npass for a repo to be included.",
      "type": "object",
      "properties": {
        "branchMatch": {
          "description": "A regex which must match the branch name.",
          "type": "string"
        },
        "labelMatch": {
          "description": "A regex which must match at least one label.",
          "type": "string"
        },
        "pathsDoNotExist": {
          "description": "An array of paths, all of which must not exist.",
          "type": "array",
          "items": {
            "type": "string"
          }
        },
        "pathsExist": {
          "description": "An array of paths, all of which must exist.",
          "type": "array",
          "items": {
            "type": "string"
          }
        },
        "repositoryMatch": {
          "description": "A regex for repo names.",
          "type": "string"
        }
      }
    },
    "v1alpha1SCMProviderGeneratorGitea": {
      "description": "SCMProviderGeneratorGitea defines a connection info specific to Gitea.",
      "type": "object",
      "properties": {
        "allBranches": {
          "description": "Scan all branches instead of just the default branch.",
          "type": "boolean"
        },
        "api": {
          "description": "The Gitea URL to talk to. For example https://gitea.mydomain.com/.",
          "type": "string"
        },
        "insecure": {
          "type": "boolean",
          "title": "Allow self-signed TLS / Certificates; default: false"
        },
        "owner": {
          "description": "Gitea organization or user to scan. Required.",
          "type": "string"
        },
        "tokenRef": {
          "$ref": "#/definitions/v1alpha1SecretRef"
        }
      }
    },
    "v1alpha1SCMProviderGeneratorGithub": {
      "description": "SCMProviderGeneratorGithub defines connection info specific to GitHub.",
      "type": "object",
      "properties": {
        "allBranches": {
          "description": "Scan all branches instead of just the default branch.",
          "type": "boolean"
        },
        "api": {
          "description": "The GitHub API URL to talk to. If blank, use https://api.github.com/.",
          "type": "string"
        },
        "appSecretName": {
          "description": "AppSecretName is a reference to a GitHub App repo-creds secret.",
          "type": "string"
        },
        "organization": {
          "description": "GitHub org to scan. Required.",
          "type": "string"
        },
        "tokenRef": {
          "$ref": "#/definitions/v1alpha1SecretRef"
        }
      }
    },
    "v1alpha1SCMProviderGeneratorGitlab": {
      "description": "SCMProviderGeneratorGitlab defines connection info specific to Gitlab.",
      "type": "object",
      "properties": {
        "allBranches": {
          "description": "Scan all branches instead of just the default branch.",
          "type": "boolean"
        },
        "api": {
          "description": "The Gitlab API URL to talk to.",
          "type": "string"
        },
        "group": {
          "description": "Gitlab group to scan. Required.  You can use either the project id (recommended) or the full namespaced path.",
          "type": "string"
        },
        "includeSharedProjects": {
          "type": "boolean",
          "title": "When recursing through subgroups, also include shared Projects (true) or scan only the subgroups under same path (false).  Defaults to \"true\""
        },
        "includeSubgroups": {
          "type": "boolean",
          "title": "Recurse through subgroups (true) or scan only the base group (false).  Defaults to \"false\""
        },
        "insecure": {
          "type": "boolean",
          "title": "Skips validating the SCM provider's TLS certificate - useful for self-signed certificates.; default: false"
        },
        "tokenRef": {
          "$ref": "#/definitions/v1alpha1SecretRef"
        },
        "topic": {
          "description": "Filter repos list based on Gitlab Topic.",
          "type": "string"
        }
      }
    },
    "v1alpha1SecretRef": {
      "description": "Utility struct for a reference to a secret key.",
      "type": "object",
      "properties": {
        "key": {
          "type": "string"
        },
        "secretName": {
          "type": "string"
        }
      }
    },
    "v1alpha1SignatureKey": {
      "type": "object",
      "title": "SignatureKey is the specification of a key required to verify commit signatures with",
      "properties": {
        "keyID": {
          "type": "string",
          "title": "The ID of the key in hexadecimal notation"
        }
      }
    },
    "v1alpha1SourceHydrator": {
      "description": "SourceHydrator specifies a dry \"don't repeat yourself\" source for manifests, a sync source from which to sync\nhydrated manifests, and an optional hydrateTo location to act as a \"staging\" aread for hydrated manifests.",
      "type": "object",
      "properties": {
        "drySource": {
          "$ref": "#/definitions/v1alpha1DrySource"
        },
        "hydrateTo": {
          "$ref": "#/definitions/v1alpha1HydrateTo"
        },
        "syncSource": {
          "$ref": "#/definitions/v1alpha1SyncSource"
        }
      }
    },
    "v1alpha1SourceHydratorStatus": {
      "type": "object",
      "properties": {
        "drySource": {
          "$ref": "#/definitions/v1alpha1DrySource"
        },
<<<<<<< HEAD
=======
        "hydrateOperation": {
          "$ref": "#/definitions/v1alpha1HydrateOperation"
        },
>>>>>>> 62d4894d
        "revision": {
          "type": "string",
          "title": "Revision holds the resolved revision (sha) of the dry source as of the most recent reconciliation"
        }
      }
    },
    "v1alpha1SyncOperation": {
      "description": "SyncOperation contains details about a sync operation.",
      "type": "object",
      "properties": {
        "dryRun": {
          "type": "boolean",
          "title": "DryRun specifies to perform a `kubectl apply --dry-run` without actually performing the sync"
        },
        "manifests": {
          "type": "array",
          "title": "Manifests is an optional field that overrides sync source with a local directory for development",
          "items": {
            "type": "string"
          }
        },
        "prune": {
          "type": "boolean",
          "title": "Prune specifies to delete resources from the cluster that are no longer tracked in git"
        },
        "resources": {
          "type": "array",
          "title": "Resources describes which resources shall be part of the sync",
          "items": {
            "$ref": "#/definitions/v1alpha1SyncOperationResource"
          }
        },
        "revision": {
          "description": "Revision is the revision (Git) or chart version (Helm) which to sync the application to\nIf omitted, will use the revision specified in app spec.",
          "type": "string"
        },
        "revisions": {
          "description": "Revisions is the list of revision (Git) or chart version (Helm) which to sync each source in sources field for the application to\nIf omitted, will use the revision specified in app spec.",
          "type": "array",
          "items": {
            "type": "string"
          }
        },
        "source": {
          "$ref": "#/definitions/v1alpha1ApplicationSource"
        },
        "sources": {
          "type": "array",
          "title": "Sources overrides the source definition set in the application.\nThis is typically set in a Rollback operation and is nil during a Sync operation",
          "items": {
            "$ref": "#/definitions/v1alpha1ApplicationSource"
          }
        },
        "syncOptions": {
          "type": "array",
          "title": "SyncOptions provide per-sync sync-options, e.g. Validate=false",
          "items": {
            "type": "string"
          }
        },
        "syncStrategy": {
          "$ref": "#/definitions/v1alpha1SyncStrategy"
        }
      }
    },
    "v1alpha1SyncOperationResource": {
      "description": "SyncOperationResource contains resources to sync.",
      "type": "object",
      "properties": {
        "group": {
          "type": "string"
        },
        "kind": {
          "type": "string"
        },
        "name": {
          "type": "string"
        },
        "namespace": {
          "type": "string"
        }
      }
    },
    "v1alpha1SyncOperationResult": {
      "type": "object",
      "title": "SyncOperationResult represent result of sync operation",
      "properties": {
        "managedNamespaceMetadata": {
          "$ref": "#/definitions/v1alpha1ManagedNamespaceMetadata"
        },
        "resources": {
          "type": "array",
          "title": "Resources contains a list of sync result items for each individual resource in a sync operation",
          "items": {
            "$ref": "#/definitions/v1alpha1ResourceResult"
          }
        },
        "revision": {
          "type": "string",
          "title": "Revision holds the revision this sync operation was performed to"
        },
        "revisions": {
          "type": "array",
          "title": "Revisions holds the revision this sync operation was performed for respective indexed source in sources field",
          "items": {
            "type": "string"
          }
        },
        "source": {
          "$ref": "#/definitions/v1alpha1ApplicationSource"
        },
        "sources": {
          "type": "array",
          "title": "Source records the application source information of the sync, used for comparing auto-sync",
          "items": {
            "$ref": "#/definitions/v1alpha1ApplicationSource"
          }
        }
      }
    },
    "v1alpha1SyncPolicy": {
      "type": "object",
      "title": "SyncPolicy controls when a sync will be performed in response to updates in git",
      "properties": {
        "automated": {
          "$ref": "#/definitions/v1alpha1SyncPolicyAutomated"
        },
        "managedNamespaceMetadata": {
          "$ref": "#/definitions/v1alpha1ManagedNamespaceMetadata"
        },
        "retry": {
          "$ref": "#/definitions/v1alpha1RetryStrategy"
        },
        "syncOptions": {
          "type": "array",
          "title": "Options allow you to specify whole app sync-options",
          "items": {
            "type": "string"
          }
        }
      }
    },
    "v1alpha1SyncPolicyAutomated": {
      "type": "object",
      "title": "SyncPolicyAutomated controls the behavior of an automated sync",
      "properties": {
        "allowEmpty": {
          "type": "boolean",
          "title": "AllowEmpty allows apps have zero live resources (default: false)"
        },
        "prune": {
          "type": "boolean",
          "title": "Prune specifies whether to delete resources from the cluster that are not found in the sources anymore as part of automated sync (default: false)"
        },
        "selfHeal": {
          "type": "boolean",
          "title": "SelfHeal specifies whether to revert resources back to their desired state upon modification in the cluster (default: false)"
        }
      }
    },
    "v1alpha1SyncSource": {
      "description": "SyncSource specifies a location from which hydrated manifests may be synced. RepoURL is assumed based on the\nassociated DrySource config in the SourceHydrator.",
      "type": "object",
      "properties": {
        "path": {
          "type": "string"
        },
        "targetRevision": {
          "type": "string"
        }
      }
    },
    "v1alpha1SyncStatus": {
      "type": "object",
      "title": "SyncStatus contains information about the currently observed live and desired states of an application",
      "properties": {
        "comparedTo": {
          "$ref": "#/definitions/v1alpha1ComparedTo"
        },
        "revision": {
          "type": "string",
          "title": "Revision contains information about the revision the comparison has been performed to"
        },
        "revisions": {
          "type": "array",
          "title": "Revisions contains information about the revisions of multiple sources the comparison has been performed to",
          "items": {
            "type": "string"
          }
        },
        "status": {
          "type": "string",
          "title": "Status is the sync state of the comparison"
        }
      }
    },
    "v1alpha1SyncStrategy": {
      "type": "object",
      "title": "SyncStrategy controls the manner in which a sync is performed",
      "properties": {
        "apply": {
          "$ref": "#/definitions/v1alpha1SyncStrategyApply"
        },
        "hook": {
          "$ref": "#/definitions/v1alpha1SyncStrategyHook"
        }
      }
    },
    "v1alpha1SyncStrategyApply": {
      "type": "object",
      "title": "SyncStrategyApply uses `kubectl apply` to perform the apply",
      "properties": {
        "force": {
          "description": "Force indicates whether or not to supply the --force flag to `kubectl apply`.\nThe --force flag deletes and re-create the resource, when PATCH encounters conflict and has\nretried for 5 times.",
          "type": "boolean"
        }
      }
    },
    "v1alpha1SyncStrategyHook": {
      "description": "SyncStrategyHook will perform a sync using hooks annotations.\nIf no hook annotation is specified falls back to `kubectl apply`.",
      "type": "object",
      "properties": {
        "syncStrategyApply": {
          "$ref": "#/definitions/v1alpha1SyncStrategyApply"
        }
      }
    },
    "v1alpha1SyncWindow": {
      "type": "object",
      "title": "SyncWindow contains the kind, time, duration and attributes that are used to assign the syncWindows to apps",
      "properties": {
        "applications": {
          "type": "array",
          "title": "Applications contains a list of applications that the window will apply to",
          "items": {
            "type": "string"
          }
        },
        "clusters": {
          "type": "array",
          "title": "Clusters contains a list of clusters that the window will apply to",
          "items": {
            "type": "string"
          }
        },
        "duration": {
          "type": "string",
          "title": "Duration is the amount of time the sync window will be open"
        },
        "kind": {
          "type": "string",
          "title": "Kind defines if the window allows or blocks syncs"
        },
        "manualSync": {
          "type": "boolean",
          "title": "ManualSync enables manual syncs when they would otherwise be blocked"
        },
        "namespaces": {
          "type": "array",
          "title": "Namespaces contains a list of namespaces that the window will apply to",
          "items": {
            "type": "string"
          }
        },
        "schedule": {
          "type": "string",
          "title": "Schedule is the time the window will begin, specified in cron format"
        },
        "timeZone": {
          "type": "string",
          "title": "TimeZone of the sync that will be applied to the schedule"
        }
      }
    },
    "v1alpha1TLSClientConfig": {
      "type": "object",
      "title": "TLSClientConfig contains settings to enable transport layer security",
      "properties": {
        "caData": {
          "type": "string",
          "format": "byte",
          "title": "CAData holds PEM-encoded bytes (typically read from a root certificates bundle).\nCAData takes precedence over CAFile"
        },
        "certData": {
          "type": "string",
          "format": "byte",
          "title": "CertData holds PEM-encoded bytes (typically read from a client certificate file).\nCertData takes precedence over CertFile"
        },
        "insecure": {
          "description": "Insecure specifies that the server should be accessed without verifying the TLS certificate. For testing only.",
          "type": "boolean"
        },
        "keyData": {
          "type": "string",
          "format": "byte",
          "title": "KeyData holds PEM-encoded bytes (typically read from a client certificate key file).\nKeyData takes precedence over KeyFile"
        },
        "serverName": {
          "description": "ServerName is passed to the server for SNI and is used in the client to check server\ncertificates against. If ServerName is empty, the hostname used to contact the\nserver is used.",
          "type": "string"
        }
      }
    },
    "v1alpha1TagFilter": {
      "type": "object",
      "properties": {
        "key": {
          "type": "string"
        },
        "value": {
          "type": "string"
        }
      }
    },
    "versionVersionMessage": {
      "type": "object",
      "title": "VersionMessage represents version of the Argo CD API server",
      "properties": {
        "BuildDate": {
          "type": "string"
        },
        "Compiler": {
          "type": "string"
        },
        "ExtraBuildInfo": {
          "type": "string"
        },
        "GitCommit": {
          "type": "string"
        },
        "GitTag": {
          "type": "string"
        },
        "GitTreeState": {
          "type": "string"
        },
        "GoVersion": {
          "type": "string"
        },
        "HelmVersion": {
          "type": "string"
        },
        "JsonnetVersion": {
          "type": "string"
        },
        "KubectlVersion": {
          "type": "string"
        },
        "KustomizeVersion": {
          "type": "string"
        },
        "Platform": {
          "type": "string"
        },
        "Version": {
          "type": "string"
        }
      }
    }
  }
}<|MERGE_RESOLUTION|>--- conflicted
+++ resolved
@@ -7374,8 +7374,6 @@
         }
       }
     },
-<<<<<<< HEAD
-=======
     "v1alpha1HydrateOperation": {
       "type": "object",
       "properties": {
@@ -7395,7 +7393,6 @@
         }
       }
     },
->>>>>>> 62d4894d
     "v1alpha1HydrateTo": {
       "description": "HydrateTo specifies a location to which hydrated manifests should be pushed as a \"staging area\" before being moved to\nthe SyncSource. The RepoURL and Path are assumed based on the associated SyncSource config in the SourceHydrator.",
       "type": "object",
@@ -9036,12 +9033,9 @@
         "drySource": {
           "$ref": "#/definitions/v1alpha1DrySource"
         },
-<<<<<<< HEAD
-=======
         "hydrateOperation": {
           "$ref": "#/definitions/v1alpha1HydrateOperation"
         },
->>>>>>> 62d4894d
         "revision": {
           "type": "string",
           "title": "Revision holds the resolved revision (sha) of the dry source as of the most recent reconciliation"
